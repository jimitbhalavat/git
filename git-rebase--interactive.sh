--- conflicted
+++ resolved
@@ -13,88 +13,6 @@
 # file and written to the tail of $done.
 todo="$state_dir"/git-rebase-todo
 
-<<<<<<< HEAD
-# The rebase command lines that have already been processed.  A line
-# is moved here when it is first handled, before any associated user
-# actions.
-done="$state_dir"/done
-
-# The commit message that is planned to be used for any changes that
-# need to be committed following a user interaction.
-msg="$state_dir"/message
-
-# The file into which is accumulated the suggested commit message for
-# squash/fixup commands.  When the first of a series of squash/fixups
-# is seen, the file is created and the commit message from the
-# previous commit and from the first squash/fixup commit are written
-# to it.  The commit message for each subsequent squash/fixup commit
-# is appended to the file as it is processed.
-#
-# The first line of the file is of the form
-#     # This is a combination of $count commits.
-# where $count is the number of commits whose messages have been
-# written to the file so far (including the initial "pick" commit).
-# Each time that a commit message is processed, this line is read and
-# updated.  It is deleted just before the combined commit is made.
-squash_msg="$state_dir"/message-squash
-
-# If the current series of squash/fixups has not yet included a squash
-# command, then this file exists and holds the commit message of the
-# original "pick" commit.  (If the series ends without a "squash"
-# command, then this can be used as the commit message of the combined
-# commit without opening the editor.)
-fixup_msg="$state_dir"/message-fixup
-
-# $rewritten is the name of a directory containing files for each
-# commit that is reachable by at least one merge base of $head and
-# $upstream. They are not necessarily rewritten, but their children
-# might be.  This ensures that commits on merged, but otherwise
-# unrelated side branches are left alone. (Think "X" in the man page's
-# example.)
-rewritten="$state_dir"/rewritten
-
-dropped="$state_dir"/dropped
-
-end="$state_dir"/end
-msgnum="$state_dir"/msgnum
-
-# A script to set the GIT_AUTHOR_NAME, GIT_AUTHOR_EMAIL, and
-# GIT_AUTHOR_DATE that will be used for the commit that is currently
-# being rebased.
-author_script="$state_dir"/author-script
-
-# When an "edit" rebase command is being processed, the SHA1 of the
-# commit to be edited is recorded in this file.  When "git rebase
-# --continue" is executed, if there are any staged changes then they
-# will be amended to the HEAD commit, but only provided the HEAD
-# commit is still the commit to be edited.  When any other rebase
-# command is processed, this file is deleted.
-amend="$state_dir"/amend
-
-# For the post-rewrite hook, we make a list of rewritten commits and
-# their new sha1s.  The rewritten-pending list keeps the sha1s of
-# commits that have been processed, but not committed yet,
-# e.g. because they are waiting for a 'squash' command.
-rewritten_list="$state_dir"/rewritten-list
-rewritten_pending="$state_dir"/rewritten-pending
-
-# Work around Git for Windows' Bash whose "read" does not strip CRLF
-# and leaves CR at the end instead.
-cr=$(printf "\015")
-
-empty_tree=$(git hash-object -t tree /dev/null)
-
-strategy_args=${strategy:+--strategy=$strategy}
-test -n "$strategy_opts" &&
-eval '
-	for strategy_opt in '"$strategy_opts"'
-	do
-		strategy_args="$strategy_args -X$(git rev-parse --sq-quote "${strategy_opt#--}")"
-	done
-'
-
-=======
->>>>>>> 9384c0ca
 GIT_CHERRY_PICK_HELP="$resolvemsg"
 export GIT_CHERRY_PICK_HELP
 
@@ -163,33 +81,6 @@
 	test -n "$(git stripspace --strip-comments <"$1")"
 }
 
-<<<<<<< HEAD
-is_empty_commit() {
-	tree=$(git rev-parse -q --verify "$1"^{tree} 2>/dev/null) || {
-		sha1=$1
-		die "$(eval_gettext "\$sha1: not a commit that can be picked")"
-	}
-	ptree=$(git rev-parse -q --verify "$1"^^{tree} 2>/dev/null) ||
-		ptree=$empty_tree
-	test "$tree" = "$ptree"
-}
-
-is_merge_commit()
-{
-	git rev-parse --verify --quiet "$1"^2 >/dev/null 2>&1
-}
-
-# Run command with GIT_AUTHOR_NAME, GIT_AUTHOR_EMAIL, and
-# GIT_AUTHOR_DATE exported from the current environment.
-do_with_author () {
-	(
-		export GIT_AUTHOR_NAME GIT_AUTHOR_EMAIL GIT_AUTHOR_DATE
-		"$@"
-	)
-}
-
-=======
->>>>>>> 9384c0ca
 git_sequence_editor () {
 	if test -z "$GIT_SEQUENCE_EDITOR"
 	then
