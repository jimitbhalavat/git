/*
 * GIT - The information manager from hell
 *
 * Copyright (C) Linus Torvalds, 2005
 *
 * This handles basic git sha1 object files - packing, unpacking,
 * creation etc.
 */
#include "cache.h"
#include "config.h"
#include "string-list.h"
#include "lockfile.h"
#include "delta.h"
#include "pack.h"
#include "blob.h"
#include "commit.h"
#include "run-command.h"
#include "tag.h"
#include "tree.h"
#include "tree-walk.h"
#include "refs.h"
#include "pack-revindex.h"
#include "sha1-lookup.h"
#include "bulk-checkin.h"
#include "streaming.h"
#include "dir.h"
#include "list.h"
#include "mergesort.h"
#include "quote.h"
#include "packfile.h"
#include "fetch-object.h"

const unsigned char null_sha1[GIT_MAX_RAWSZ];
const struct object_id null_oid;
const struct object_id empty_tree_oid = {
	EMPTY_TREE_SHA1_BIN_LITERAL
};
const struct object_id empty_blob_oid = {
	EMPTY_BLOB_SHA1_BIN_LITERAL
};

static void git_hash_sha1_init(void *ctx)
{
	git_SHA1_Init((git_SHA_CTX *)ctx);
}

static void git_hash_sha1_update(void *ctx, const void *data, size_t len)
{
	git_SHA1_Update((git_SHA_CTX *)ctx, data, len);
}

static void git_hash_sha1_final(unsigned char *hash, void *ctx)
{
	git_SHA1_Final(hash, (git_SHA_CTX *)ctx);
}

static void git_hash_unknown_init(void *ctx)
{
	die("trying to init unknown hash");
}

static void git_hash_unknown_update(void *ctx, const void *data, size_t len)
{
	die("trying to update unknown hash");
}

static void git_hash_unknown_final(unsigned char *hash, void *ctx)
{
	die("trying to finalize unknown hash");
}

const struct git_hash_algo hash_algos[GIT_HASH_NALGOS] = {
	{
		NULL,
		0x00000000,
		0,
		0,
		0,
		git_hash_unknown_init,
		git_hash_unknown_update,
		git_hash_unknown_final,
		NULL,
		NULL,
	},
	{
		"sha-1",
		/* "sha1", big-endian */
		0x73686131,
		sizeof(git_SHA_CTX),
		GIT_SHA1_RAWSZ,
		GIT_SHA1_HEXSZ,
		git_hash_sha1_init,
		git_hash_sha1_update,
		git_hash_sha1_final,
		&empty_tree_oid,
		&empty_blob_oid,
	},
};

/*
 * This is meant to hold a *small* number of objects that you would
 * want read_sha1_file() to be able to return, but yet you do not want
 * to write them into the object store (e.g. a browse-only
 * application).
 */
static struct cached_object {
	unsigned char sha1[20];
	enum object_type type;
	void *buf;
	unsigned long size;
} *cached_objects;
static int cached_object_nr, cached_object_alloc;

static struct cached_object empty_tree = {
	EMPTY_TREE_SHA1_BIN_LITERAL,
	OBJ_TREE,
	"",
	0
};

static struct cached_object *find_cached_object(const unsigned char *sha1)
{
	int i;
	struct cached_object *co = cached_objects;

	for (i = 0; i < cached_object_nr; i++, co++) {
		if (!hashcmp(co->sha1, sha1))
			return co;
	}
	if (!hashcmp(sha1, empty_tree.sha1))
		return &empty_tree;
	return NULL;
}


static int get_conv_flags(unsigned flags)
{
	if (flags & HASH_RENORMALIZE)
		return CONV_EOL_RENORMALIZE;
	else if (flags & HASH_WRITE_OBJECT)
	  return global_conv_flags_eol;
	else
		return 0;
}


int mkdir_in_gitdir(const char *path)
{
	if (mkdir(path, 0777)) {
		int saved_errno = errno;
		struct stat st;
		struct strbuf sb = STRBUF_INIT;

		if (errno != EEXIST)
			return -1;
		/*
		 * Are we looking at a path in a symlinked worktree
		 * whose original repository does not yet have it?
		 * e.g. .git/rr-cache pointing at its original
		 * repository in which the user hasn't performed any
		 * conflict resolution yet?
		 */
		if (lstat(path, &st) || !S_ISLNK(st.st_mode) ||
		    strbuf_readlink(&sb, path, st.st_size) ||
		    !is_absolute_path(sb.buf) ||
		    mkdir(sb.buf, 0777)) {
			strbuf_release(&sb);
			errno = saved_errno;
			return -1;
		}
		strbuf_release(&sb);
	}
	return adjust_shared_perm(path);
}

enum scld_error safe_create_leading_directories(char *path)
{
	char *next_component = path + offset_1st_component(path);
	enum scld_error ret = SCLD_OK;

	while (ret == SCLD_OK && next_component) {
		struct stat st;
		char *slash = next_component, slash_character;

		while (*slash && !is_dir_sep(*slash))
			slash++;

		if (!*slash)
			break;

		next_component = slash + 1;
		while (is_dir_sep(*next_component))
			next_component++;
		if (!*next_component)
			break;

		slash_character = *slash;
		*slash = '\0';
		if (!stat(path, &st)) {
			/* path exists */
			if (!S_ISDIR(st.st_mode)) {
				errno = ENOTDIR;
				ret = SCLD_EXISTS;
			}
		} else if (mkdir(path, 0777)) {
			if (errno == EEXIST &&
			    !stat(path, &st) && S_ISDIR(st.st_mode))
				; /* somebody created it since we checked */
			else if (errno == ENOENT)
				/*
				 * Either mkdir() failed because
				 * somebody just pruned the containing
				 * directory, or stat() failed because
				 * the file that was in our way was
				 * just removed.  Either way, inform
				 * the caller that it might be worth
				 * trying again:
				 */
				ret = SCLD_VANISHED;
			else
				ret = SCLD_FAILED;
		} else if (adjust_shared_perm(path)) {
			ret = SCLD_PERMS;
		}
		*slash = slash_character;
	}
	return ret;
}

enum scld_error safe_create_leading_directories_const(const char *path)
{
	int save_errno;
	/* path points to cache entries, so xstrdup before messing with it */
	char *buf = xstrdup(path);
	enum scld_error result = safe_create_leading_directories(buf);

	save_errno = errno;
	free(buf);
	errno = save_errno;
	return result;
}

int raceproof_create_file(const char *path, create_file_fn fn, void *cb)
{
	/*
	 * The number of times we will try to remove empty directories
	 * in the way of path. This is only 1 because if another
	 * process is racily creating directories that conflict with
	 * us, we don't want to fight against them.
	 */
	int remove_directories_remaining = 1;

	/*
	 * The number of times that we will try to create the
	 * directories containing path. We are willing to attempt this
	 * more than once, because another process could be trying to
	 * clean up empty directories at the same time as we are
	 * trying to create them.
	 */
	int create_directories_remaining = 3;

	/* A scratch copy of path, filled lazily if we need it: */
	struct strbuf path_copy = STRBUF_INIT;

	int ret, save_errno;

	/* Sanity check: */
	assert(*path);

retry_fn:
	ret = fn(path, cb);
	save_errno = errno;
	if (!ret)
		goto out;

	if (errno == EISDIR && remove_directories_remaining-- > 0) {
		/*
		 * A directory is in the way. Maybe it is empty; try
		 * to remove it:
		 */
		if (!path_copy.len)
			strbuf_addstr(&path_copy, path);

		if (!remove_dir_recursively(&path_copy, REMOVE_DIR_EMPTY_ONLY))
			goto retry_fn;
	} else if (errno == ENOENT && create_directories_remaining-- > 0) {
		/*
		 * Maybe the containing directory didn't exist, or
		 * maybe it was just deleted by a process that is
		 * racing with us to clean up empty directories. Try
		 * to create it:
		 */
		enum scld_error scld_result;

		if (!path_copy.len)
			strbuf_addstr(&path_copy, path);

		do {
			scld_result = safe_create_leading_directories(path_copy.buf);
			if (scld_result == SCLD_OK)
				goto retry_fn;
		} while (scld_result == SCLD_VANISHED && create_directories_remaining-- > 0);
	}

out:
	strbuf_release(&path_copy);
	errno = save_errno;
	return ret;
}

static void fill_sha1_path(struct strbuf *buf, const unsigned char *sha1)
{
	int i;
	for (i = 0; i < 20; i++) {
		static char hex[] = "0123456789abcdef";
		unsigned int val = sha1[i];
		strbuf_addch(buf, hex[val >> 4]);
		strbuf_addch(buf, hex[val & 0xf]);
		if (!i)
			strbuf_addch(buf, '/');
	}
}

void sha1_file_name(struct strbuf *buf, const unsigned char *sha1)
{
	strbuf_addstr(buf, get_object_directory());
	strbuf_addch(buf, '/');
	fill_sha1_path(buf, sha1);
}

struct strbuf *alt_scratch_buf(struct alternate_object_database *alt)
{
	strbuf_setlen(&alt->scratch, alt->base_len);
	return &alt->scratch;
}

static const char *alt_sha1_path(struct alternate_object_database *alt,
				 const unsigned char *sha1)
{
	struct strbuf *buf = alt_scratch_buf(alt);
	fill_sha1_path(buf, sha1);
	return buf->buf;
}

struct alternate_object_database *alt_odb_list;
static struct alternate_object_database **alt_odb_tail;

/*
 * Return non-zero iff the path is usable as an alternate object database.
 */
static int alt_odb_usable(struct strbuf *path, const char *normalized_objdir)
{
	struct alternate_object_database *alt;

	/* Detect cases where alternate disappeared */
	if (!is_directory(path->buf)) {
		error("object directory %s does not exist; "
		      "check .git/objects/info/alternates.",
		      path->buf);
		return 0;
	}

	/*
	 * Prevent the common mistake of listing the same
	 * thing twice, or object directory itself.
	 */
	for (alt = alt_odb_list; alt; alt = alt->next) {
		if (!fspathcmp(path->buf, alt->path))
			return 0;
	}
	if (!fspathcmp(path->buf, normalized_objdir))
		return 0;

	return 1;
}

/*
 * Prepare alternate object database registry.
 *
 * The variable alt_odb_list points at the list of struct
 * alternate_object_database.  The elements on this list come from
 * non-empty elements from colon separated ALTERNATE_DB_ENVIRONMENT
 * environment variable, and $GIT_OBJECT_DIRECTORY/info/alternates,
 * whose contents is similar to that environment variable but can be
 * LF separated.  Its base points at a statically allocated buffer that
 * contains "/the/directory/corresponding/to/.git/objects/...", while
 * its name points just after the slash at the end of ".git/objects/"
 * in the example above, and has enough space to hold 40-byte hex
 * SHA1, an extra slash for the first level indirection, and the
 * terminating NUL.
 */
static void read_info_alternates(const char * relative_base, int depth);
static int link_alt_odb_entry(const char *entry, const char *relative_base,
	int depth, const char *normalized_objdir)
{
	struct alternate_object_database *ent;
	struct strbuf pathbuf = STRBUF_INIT;

	if (!is_absolute_path(entry) && relative_base) {
		strbuf_realpath(&pathbuf, relative_base, 1);
		strbuf_addch(&pathbuf, '/');
	}
	strbuf_addstr(&pathbuf, entry);

	if (strbuf_normalize_path(&pathbuf) < 0 && relative_base) {
		error("unable to normalize alternate object path: %s",
		      pathbuf.buf);
		strbuf_release(&pathbuf);
		return -1;
	}

	/*
	 * The trailing slash after the directory name is given by
	 * this function at the end. Remove duplicates.
	 */
	while (pathbuf.len && pathbuf.buf[pathbuf.len - 1] == '/')
		strbuf_setlen(&pathbuf, pathbuf.len - 1);

	if (!alt_odb_usable(&pathbuf, normalized_objdir)) {
		strbuf_release(&pathbuf);
		return -1;
	}

	ent = alloc_alt_odb(pathbuf.buf);

	/* add the alternate entry */
	*alt_odb_tail = ent;
	alt_odb_tail = &(ent->next);
	ent->next = NULL;

	/* recursively add alternates */
	read_info_alternates(pathbuf.buf, depth + 1);

	strbuf_release(&pathbuf);
	return 0;
}

static const char *parse_alt_odb_entry(const char *string,
				       int sep,
				       struct strbuf *out)
{
	const char *end;

	strbuf_reset(out);

	if (*string == '#') {
		/* comment; consume up to next separator */
		end = strchrnul(string, sep);
	} else if (*string == '"' && !unquote_c_style(out, string, &end)) {
		/*
		 * quoted path; unquote_c_style has copied the
		 * data for us and set "end". Broken quoting (e.g.,
		 * an entry that doesn't end with a quote) falls
		 * back to the unquoted case below.
		 */
	} else {
		/* normal, unquoted path */
		end = strchrnul(string, sep);
		strbuf_add(out, string, end - string);
	}

	if (*end)
		end++;
	return end;
}

static void link_alt_odb_entries(const char *alt, int sep,
				 const char *relative_base, int depth)
{
	struct strbuf objdirbuf = STRBUF_INIT;
	struct strbuf entry = STRBUF_INIT;

	if (!alt || !*alt)
		return;

	if (depth > 5) {
		error("%s: ignoring alternate object stores, nesting too deep.",
				relative_base);
		return;
	}

	strbuf_add_absolute_path(&objdirbuf, get_object_directory());
	if (strbuf_normalize_path(&objdirbuf) < 0)
		die("unable to normalize object directory: %s",
		    objdirbuf.buf);

	while (*alt) {
		alt = parse_alt_odb_entry(alt, sep, &entry);
		if (!entry.len)
			continue;
		link_alt_odb_entry(entry.buf, relative_base, depth, objdirbuf.buf);
	}
	strbuf_release(&entry);
	strbuf_release(&objdirbuf);
}

static void read_info_alternates(const char * relative_base, int depth)
{
	char *path;
	struct strbuf buf = STRBUF_INIT;

	path = xstrfmt("%s/info/alternates", relative_base);
	if (strbuf_read_file(&buf, path, 1024) < 0) {
		warn_on_fopen_errors(path);
		free(path);
		return;
	}

	link_alt_odb_entries(buf.buf, '\n', relative_base, depth);
	strbuf_release(&buf);
	free(path);
}

struct alternate_object_database *alloc_alt_odb(const char *dir)
{
	struct alternate_object_database *ent;

	FLEX_ALLOC_STR(ent, path, dir);
	strbuf_init(&ent->scratch, 0);
	strbuf_addf(&ent->scratch, "%s/", dir);
	ent->base_len = ent->scratch.len;

	return ent;
}

void add_to_alternates_file(const char *reference)
{
	struct lock_file lock = LOCK_INIT;
	char *alts = git_pathdup("objects/info/alternates");
	FILE *in, *out;
	int found = 0;

	hold_lock_file_for_update(&lock, alts, LOCK_DIE_ON_ERROR);
	out = fdopen_lock_file(&lock, "w");
	if (!out)
		die_errno("unable to fdopen alternates lockfile");

	in = fopen(alts, "r");
	if (in) {
		struct strbuf line = STRBUF_INIT;

		while (strbuf_getline(&line, in) != EOF) {
			if (!strcmp(reference, line.buf)) {
				found = 1;
				break;
			}
			fprintf_or_die(out, "%s\n", line.buf);
		}

		strbuf_release(&line);
		fclose(in);
	}
	else if (errno != ENOENT)
		die_errno("unable to read alternates file");

	if (found) {
		rollback_lock_file(&lock);
	} else {
		fprintf_or_die(out, "%s\n", reference);
		if (commit_lock_file(&lock))
			die_errno("unable to move new alternates file into place");
		if (alt_odb_tail)
			link_alt_odb_entries(reference, '\n', NULL, 0);
	}
	free(alts);
}

void add_to_alternates_memory(const char *reference)
{
	/*
	 * Make sure alternates are initialized, or else our entry may be
	 * overwritten when they are.
	 */
	prepare_alt_odb();

	link_alt_odb_entries(reference, '\n', NULL, 0);
}

/*
 * Compute the exact path an alternate is at and returns it. In case of
 * error NULL is returned and the human readable error is added to `err`
 * `path` may be relative and should point to $GITDIR.
 * `err` must not be null.
 */
char *compute_alternate_path(const char *path, struct strbuf *err)
{
	char *ref_git = NULL;
	const char *repo, *ref_git_s;
	int seen_error = 0;

	ref_git_s = real_path_if_valid(path);
	if (!ref_git_s) {
		seen_error = 1;
		strbuf_addf(err, _("path '%s' does not exist"), path);
		goto out;
	} else
		/*
		 * Beware: read_gitfile(), real_path() and mkpath()
		 * return static buffer
		 */
		ref_git = xstrdup(ref_git_s);

	repo = read_gitfile(ref_git);
	if (!repo)
		repo = read_gitfile(mkpath("%s/.git", ref_git));
	if (repo) {
		free(ref_git);
		ref_git = xstrdup(repo);
	}

	if (!repo && is_directory(mkpath("%s/.git/objects", ref_git))) {
		char *ref_git_git = mkpathdup("%s/.git", ref_git);
		free(ref_git);
		ref_git = ref_git_git;
	} else if (!is_directory(mkpath("%s/objects", ref_git))) {
		struct strbuf sb = STRBUF_INIT;
		seen_error = 1;
		if (get_common_dir(&sb, ref_git)) {
			strbuf_addf(err,
				    _("reference repository '%s' as a linked "
				      "checkout is not supported yet."),
				    path);
			goto out;
		}

		strbuf_addf(err, _("reference repository '%s' is not a "
					"local repository."), path);
		goto out;
	}

	if (!access(mkpath("%s/shallow", ref_git), F_OK)) {
		strbuf_addf(err, _("reference repository '%s' is shallow"),
			    path);
		seen_error = 1;
		goto out;
	}

	if (!access(mkpath("%s/info/grafts", ref_git), F_OK)) {
		strbuf_addf(err,
			    _("reference repository '%s' is grafted"),
			    path);
		seen_error = 1;
		goto out;
	}

out:
	if (seen_error) {
		FREE_AND_NULL(ref_git);
	}

	return ref_git;
}

int foreach_alt_odb(alt_odb_fn fn, void *cb)
{
	struct alternate_object_database *ent;
	int r = 0;

	prepare_alt_odb();
	for (ent = alt_odb_list; ent; ent = ent->next) {
		r = fn(ent, cb);
		if (r)
			break;
	}
	return r;
}

void prepare_alt_odb(void)
{
	const char *alt;

	if (alt_odb_tail)
		return;

	alt = getenv(ALTERNATE_DB_ENVIRONMENT);

	alt_odb_tail = &alt_odb_list;
	link_alt_odb_entries(alt, PATH_SEP, NULL, 0);

	read_info_alternates(get_object_directory(), 0);
}

/* Returns 1 if we have successfully freshened the file, 0 otherwise. */
static int freshen_file(const char *fn)
{
	struct utimbuf t;
	t.actime = t.modtime = time(NULL);
	return !utime(fn, &t);
}

/*
 * All of the check_and_freshen functions return 1 if the file exists and was
 * freshened (if freshening was requested), 0 otherwise. If they return
 * 0, you should not assume that it is safe to skip a write of the object (it
 * either does not exist on disk, or has a stale mtime and may be subject to
 * pruning).
 */
int check_and_freshen_file(const char *fn, int freshen)
{
	if (access(fn, F_OK))
		return 0;
	if (freshen && !freshen_file(fn))
		return 0;
	return 1;
}

static int check_and_freshen_local(const unsigned char *sha1, int freshen)
{
	static struct strbuf buf = STRBUF_INIT;

	strbuf_reset(&buf);
	sha1_file_name(&buf, sha1);

	return check_and_freshen_file(buf.buf, freshen);
}

static int check_and_freshen_nonlocal(const unsigned char *sha1, int freshen)
{
	struct alternate_object_database *alt;
	prepare_alt_odb();
	for (alt = alt_odb_list; alt; alt = alt->next) {
		const char *path = alt_sha1_path(alt, sha1);
		if (check_and_freshen_file(path, freshen))
			return 1;
	}
	return 0;
}

static int check_and_freshen(const unsigned char *sha1, int freshen)
{
	return check_and_freshen_local(sha1, freshen) ||
	       check_and_freshen_nonlocal(sha1, freshen);
}

int has_loose_object_nonlocal(const unsigned char *sha1)
{
	return check_and_freshen_nonlocal(sha1, 0);
}

static int has_loose_object(const unsigned char *sha1)
{
	return check_and_freshen(sha1, 0);
}

static void mmap_limit_check(size_t length)
{
	static size_t limit = 0;
	if (!limit) {
		limit = git_env_ulong("GIT_MMAP_LIMIT", 0);
		if (!limit)
			limit = SIZE_MAX;
	}
	if (length > limit)
		die("attempting to mmap %"PRIuMAX" over limit %"PRIuMAX,
		    (uintmax_t)length, (uintmax_t)limit);
}

void *xmmap_gently(void *start, size_t length,
		  int prot, int flags, int fd, off_t offset)
{
	void *ret;

	mmap_limit_check(length);
	ret = mmap(start, length, prot, flags, fd, offset);
	if (ret == MAP_FAILED) {
		if (!length)
			return NULL;
		release_pack_memory(length);
		ret = mmap(start, length, prot, flags, fd, offset);
	}
	return ret;
}

void *xmmap(void *start, size_t length,
	int prot, int flags, int fd, off_t offset)
{
	void *ret = xmmap_gently(start, length, prot, flags, fd, offset);
	if (ret == MAP_FAILED)
		die_errno("mmap failed");
	return ret;
}

/*
 * With an in-core object data in "map", rehash it to make sure the
 * object name actually matches "sha1" to detect object corruption.
 * With "map" == NULL, try reading the object named with "sha1" using
 * the streaming interface and rehash it to do the same.
 */
int check_sha1_signature(const unsigned char *sha1, void *map,
			 unsigned long size, const char *type)
{
	struct object_id real_oid;
	enum object_type obj_type;
	struct git_istream *st;
	git_SHA_CTX c;
	char hdr[32];
	int hdrlen;

	if (map) {
		hash_object_file(map, size, type, &real_oid);
		return hashcmp(sha1, real_oid.hash) ? -1 : 0;
	}

	st = open_istream(sha1, &obj_type, &size, NULL);
	if (!st)
		return -1;

	/* Generate the header */
	hdrlen = xsnprintf(hdr, sizeof(hdr), "%s %lu", typename(obj_type), size) + 1;

	/* Sha1.. */
	git_SHA1_Init(&c);
	git_SHA1_Update(&c, hdr, hdrlen);
	for (;;) {
		char buf[1024 * 16];
		ssize_t readlen = read_istream(st, buf, sizeof(buf));

		if (readlen < 0) {
			close_istream(st);
			return -1;
		}
		if (!readlen)
			break;
		git_SHA1_Update(&c, buf, readlen);
	}
	git_SHA1_Final(real_oid.hash, &c);
	close_istream(st);
	return hashcmp(sha1, real_oid.hash) ? -1 : 0;
}

int git_open_cloexec(const char *name, int flags)
{
	int fd;
	static int o_cloexec = O_CLOEXEC;

	fd = open(name, flags | o_cloexec);
	if ((o_cloexec & O_CLOEXEC) && fd < 0 && errno == EINVAL) {
		/* Try again w/o O_CLOEXEC: the kernel might not support it */
		o_cloexec &= ~O_CLOEXEC;
		fd = open(name, flags | o_cloexec);
	}

#if defined(F_GETFD) && defined(F_SETFD) && defined(FD_CLOEXEC)
	{
		static int fd_cloexec = FD_CLOEXEC;

		if (!o_cloexec && 0 <= fd && fd_cloexec) {
			/* Opened w/o O_CLOEXEC?  try with fcntl(2) to add it */
			int flags = fcntl(fd, F_GETFD);
			if (fcntl(fd, F_SETFD, flags | fd_cloexec))
				fd_cloexec = 0;
		}
	}
#endif
	return fd;
}

/*
 * Find "sha1" as a loose object in the local repository or in an alternate.
 * Returns 0 on success, negative on failure.
 *
 * The "path" out-parameter will give the path of the object we found (if any).
 * Note that it may point to static storage and is only valid until another
 * call to sha1_file_name(), etc.
 */
static int stat_sha1_file(const unsigned char *sha1, struct stat *st,
			  const char **path)
{
	struct alternate_object_database *alt;
	static struct strbuf buf = STRBUF_INIT;

	strbuf_reset(&buf);
	sha1_file_name(&buf, sha1);
	*path = buf.buf;

	if (!lstat(*path, st))
		return 0;

	prepare_alt_odb();
	errno = ENOENT;
	for (alt = alt_odb_list; alt; alt = alt->next) {
		*path = alt_sha1_path(alt, sha1);
		if (!lstat(*path, st))
			return 0;
	}

	return -1;
}

/*
 * Like stat_sha1_file(), but actually open the object and return the
 * descriptor. See the caveats on the "path" parameter above.
 */
static int open_sha1_file(const unsigned char *sha1, const char **path)
{
	int fd;
	struct alternate_object_database *alt;
	int most_interesting_errno;
	static struct strbuf buf = STRBUF_INIT;

	strbuf_reset(&buf);
	sha1_file_name(&buf, sha1);
	*path = buf.buf;

	fd = git_open(*path);
	if (fd >= 0)
		return fd;
	most_interesting_errno = errno;

	prepare_alt_odb();
	for (alt = alt_odb_list; alt; alt = alt->next) {
		*path = alt_sha1_path(alt, sha1);
		fd = git_open(*path);
		if (fd >= 0)
			return fd;
		if (most_interesting_errno == ENOENT)
			most_interesting_errno = errno;
	}
	errno = most_interesting_errno;
	return -1;
}

/*
 * Map the loose object at "path" if it is not NULL, or the path found by
 * searching for a loose object named "sha1".
 */
static void *map_sha1_file_1(const char *path,
			     const unsigned char *sha1,
			     unsigned long *size)
{
	void *map;
	int fd;

	if (path)
		fd = git_open(path);
	else
		fd = open_sha1_file(sha1, &path);
	map = NULL;
	if (fd >= 0) {
		struct stat st;

		if (!fstat(fd, &st)) {
			*size = xsize_t(st.st_size);
			if (!*size) {
				/* mmap() is forbidden on empty files */
				error("object file %s is empty", path);
				return NULL;
			}
			map = xmmap(NULL, *size, PROT_READ, MAP_PRIVATE, fd, 0);
		}
		close(fd);
	}
	return map;
}

void *map_sha1_file(const unsigned char *sha1, unsigned long *size)
{
	return map_sha1_file_1(NULL, sha1, size);
}

static int unpack_sha1_short_header(git_zstream *stream,
				    unsigned char *map, unsigned long mapsize,
				    void *buffer, unsigned long bufsiz)
{
	/* Get the data stream */
	memset(stream, 0, sizeof(*stream));
	stream->next_in = map;
	stream->avail_in = mapsize;
	stream->next_out = buffer;
	stream->avail_out = bufsiz;

	git_inflate_init(stream);
	return git_inflate(stream, 0);
}

int unpack_sha1_header(git_zstream *stream,
		       unsigned char *map, unsigned long mapsize,
		       void *buffer, unsigned long bufsiz)
{
	int status = unpack_sha1_short_header(stream, map, mapsize,
					      buffer, bufsiz);

	if (status < Z_OK)
		return status;

	/* Make sure we have the terminating NUL */
	if (!memchr(buffer, '\0', stream->next_out - (unsigned char *)buffer))
		return -1;
	return 0;
}

static int unpack_sha1_header_to_strbuf(git_zstream *stream, unsigned char *map,
					unsigned long mapsize, void *buffer,
					unsigned long bufsiz, struct strbuf *header)
{
	int status;

	status = unpack_sha1_short_header(stream, map, mapsize, buffer, bufsiz);
	if (status < Z_OK)
		return -1;

	/*
	 * Check if entire header is unpacked in the first iteration.
	 */
	if (memchr(buffer, '\0', stream->next_out - (unsigned char *)buffer))
		return 0;

	/*
	 * buffer[0..bufsiz] was not large enough.  Copy the partial
	 * result out to header, and then append the result of further
	 * reading the stream.
	 */
	strbuf_add(header, buffer, stream->next_out - (unsigned char *)buffer);
	stream->next_out = buffer;
	stream->avail_out = bufsiz;

	do {
		status = git_inflate(stream, 0);
		strbuf_add(header, buffer, stream->next_out - (unsigned char *)buffer);
		if (memchr(buffer, '\0', stream->next_out - (unsigned char *)buffer))
			return 0;
		stream->next_out = buffer;
		stream->avail_out = bufsiz;
	} while (status != Z_STREAM_END);
	return -1;
}

static void *unpack_sha1_rest(git_zstream *stream, void *buffer, unsigned long size, const unsigned char *sha1)
{
	int bytes = strlen(buffer) + 1;
	unsigned char *buf = xmallocz(size);
	unsigned long n;
	int status = Z_OK;

	n = stream->total_out - bytes;
	if (n > size)
		n = size;
	memcpy(buf, (char *) buffer + bytes, n);
	bytes = n;
	if (bytes <= size) {
		/*
		 * The above condition must be (bytes <= size), not
		 * (bytes < size).  In other words, even though we
		 * expect no more output and set avail_out to zero,
		 * the input zlib stream may have bytes that express
		 * "this concludes the stream", and we *do* want to
		 * eat that input.
		 *
		 * Otherwise we would not be able to test that we
		 * consumed all the input to reach the expected size;
		 * we also want to check that zlib tells us that all
		 * went well with status == Z_STREAM_END at the end.
		 */
		stream->next_out = buf + bytes;
		stream->avail_out = size - bytes;
		while (status == Z_OK)
			status = git_inflate(stream, Z_FINISH);
	}
	if (status == Z_STREAM_END && !stream->avail_in) {
		git_inflate_end(stream);
		return buf;
	}

	if (status < 0)
		error("corrupt loose object '%s'", sha1_to_hex(sha1));
	else if (stream->avail_in)
		error("garbage at end of loose object '%s'",
		      sha1_to_hex(sha1));
	free(buf);
	return NULL;
}

/*
 * We used to just use "sscanf()", but that's actually way
 * too permissive for what we want to check. So do an anal
 * object header parse by hand.
 */
static int parse_sha1_header_extended(const char *hdr, struct object_info *oi,
			       unsigned int flags)
{
	const char *type_buf = hdr;
	unsigned long size;
	int type, type_len = 0;

	/*
	 * The type can be of any size but is followed by
	 * a space.
	 */
	for (;;) {
		char c = *hdr++;
		if (!c)
			return -1;
		if (c == ' ')
			break;
		type_len++;
	}

	type = type_from_string_gently(type_buf, type_len, 1);
	if (oi->typename)
		strbuf_add(oi->typename, type_buf, type_len);
	/*
	 * Set type to 0 if its an unknown object and
	 * we're obtaining the type using '--allow-unknown-type'
	 * option.
	 */
	if ((flags & OBJECT_INFO_ALLOW_UNKNOWN_TYPE) && (type < 0))
		type = 0;
	else if (type < 0)
		die("invalid object type");
	if (oi->typep)
		*oi->typep = type;

	/*
	 * The length must follow immediately, and be in canonical
	 * decimal format (ie "010" is not valid).
	 */
	size = *hdr++ - '0';
	if (size > 9)
		return -1;
	if (size) {
		for (;;) {
			unsigned long c = *hdr - '0';
			if (c > 9)
				break;
			hdr++;
			size = size * 10 + c;
		}
	}

	if (oi->sizep)
		*oi->sizep = size;

	/*
	 * The length must be followed by a zero byte
	 */
	return *hdr ? -1 : type;
}

int parse_sha1_header(const char *hdr, unsigned long *sizep)
{
	struct object_info oi = OBJECT_INFO_INIT;

	oi.sizep = sizep;
	return parse_sha1_header_extended(hdr, &oi, 0);
}

static int sha1_loose_object_info(const unsigned char *sha1,
				  struct object_info *oi,
				  int flags)
{
	int status = 0;
	unsigned long mapsize;
	void *map;
	git_zstream stream;
	char hdr[32];
	struct strbuf hdrbuf = STRBUF_INIT;
	unsigned long size_scratch;

	if (oi->delta_base_sha1)
		hashclr(oi->delta_base_sha1);

	/*
	 * If we don't care about type or size, then we don't
	 * need to look inside the object at all. Note that we
	 * do not optimize out the stat call, even if the
	 * caller doesn't care about the disk-size, since our
	 * return value implicitly indicates whether the
	 * object even exists.
	 */
	if (!oi->typep && !oi->typename && !oi->sizep && !oi->contentp) {
		const char *path;
		struct stat st;
		if (stat_sha1_file(sha1, &st, &path) < 0)
			return -1;
		if (oi->disk_sizep)
			*oi->disk_sizep = st.st_size;
		return 0;
	}

	map = map_sha1_file(sha1, &mapsize);
	if (!map)
		return -1;

	if (!oi->sizep)
		oi->sizep = &size_scratch;

	if (oi->disk_sizep)
		*oi->disk_sizep = mapsize;
	if ((flags & OBJECT_INFO_ALLOW_UNKNOWN_TYPE)) {
		if (unpack_sha1_header_to_strbuf(&stream, map, mapsize, hdr, sizeof(hdr), &hdrbuf) < 0)
			status = error("unable to unpack %s header with --allow-unknown-type",
				       sha1_to_hex(sha1));
	} else if (unpack_sha1_header(&stream, map, mapsize, hdr, sizeof(hdr)) < 0)
		status = error("unable to unpack %s header",
			       sha1_to_hex(sha1));
	if (status < 0)
		; /* Do nothing */
	else if (hdrbuf.len) {
		if ((status = parse_sha1_header_extended(hdrbuf.buf, oi, flags)) < 0)
			status = error("unable to parse %s header with --allow-unknown-type",
				       sha1_to_hex(sha1));
	} else if ((status = parse_sha1_header_extended(hdr, oi, flags)) < 0)
		status = error("unable to parse %s header", sha1_to_hex(sha1));

	if (status >= 0 && oi->contentp) {
		*oi->contentp = unpack_sha1_rest(&stream, hdr,
						 *oi->sizep, sha1);
		if (!*oi->contentp) {
			git_inflate_end(&stream);
			status = -1;
		}
	} else
		git_inflate_end(&stream);

	munmap(map, mapsize);
	if (status && oi->typep)
		*oi->typep = status;
	if (oi->sizep == &size_scratch)
		oi->sizep = NULL;
	strbuf_release(&hdrbuf);
	oi->whence = OI_LOOSE;
	return (status < 0) ? status : 0;
}

int fetch_if_missing = 1;

int sha1_object_info_extended(const unsigned char *sha1, struct object_info *oi, unsigned flags)
{
	static struct object_info blank_oi = OBJECT_INFO_INIT;
	struct pack_entry e;
	int rtype;
	const unsigned char *real = (flags & OBJECT_INFO_LOOKUP_REPLACE) ?
				    lookup_replace_object(sha1) :
				    sha1;
	int already_retried = 0;

	if (is_null_sha1(real))
		return -1;

	if (!oi)
		oi = &blank_oi;

	if (!(flags & OBJECT_INFO_SKIP_CACHED)) {
		struct cached_object *co = find_cached_object(real);
		if (co) {
			if (oi->typep)
				*(oi->typep) = co->type;
			if (oi->sizep)
				*(oi->sizep) = co->size;
			if (oi->disk_sizep)
				*(oi->disk_sizep) = 0;
			if (oi->delta_base_sha1)
				hashclr(oi->delta_base_sha1);
			if (oi->typename)
				strbuf_addstr(oi->typename, typename(co->type));
			if (oi->contentp)
				*oi->contentp = xmemdupz(co->buf, co->size);
			oi->whence = OI_CACHED;
			return 0;
		}
	}

	while (1) {
		if (find_pack_entry(real, &e))
			break;

		/* Most likely it's a loose object. */
		if (!sha1_loose_object_info(real, oi, flags))
			return 0;

		/* Not a loose object; someone else may have just packed it. */
		reprepare_packed_git();
		if (find_pack_entry(real, &e))
			break;

		/* Check if it is a missing object */
		if (fetch_if_missing && repository_format_partial_clone &&
		    !already_retried) {
			/*
			 * TODO Investigate haveing fetch_object() return
			 * TODO error/success and stopping the music here.
			 */
			fetch_object(repository_format_partial_clone, real);
			already_retried = 1;
			continue;
		}

		return -1;
	}

	if (oi == &blank_oi)
		/*
		 * We know that the caller doesn't actually need the
		 * information below, so return early.
		 */
		return 0;
	rtype = packed_object_info(e.p, e.offset, oi);
	if (rtype < 0) {
		mark_bad_packed_object(e.p, real);
		return sha1_object_info_extended(real, oi, 0);
	} else if (oi->whence == OI_PACKED) {
		oi->u.packed.offset = e.offset;
		oi->u.packed.pack = e.p;
		oi->u.packed.is_delta = (rtype == OBJ_REF_DELTA ||
					 rtype == OBJ_OFS_DELTA);
	}

	return 0;
}

/* returns enum object_type or negative */
int sha1_object_info(const unsigned char *sha1, unsigned long *sizep)
{
	enum object_type type;
	struct object_info oi = OBJECT_INFO_INIT;

	oi.typep = &type;
	oi.sizep = sizep;
	if (sha1_object_info_extended(sha1, &oi,
				      OBJECT_INFO_LOOKUP_REPLACE) < 0)
		return -1;
	return type;
}

static void *read_object(const unsigned char *sha1, enum object_type *type,
			 unsigned long *size)
{
	struct object_info oi = OBJECT_INFO_INIT;
	void *content;
	oi.typep = type;
	oi.sizep = size;
	oi.contentp = &content;

	if (sha1_object_info_extended(sha1, &oi, 0) < 0)
		return NULL;
	return content;
}

int pretend_object_file(void *buf, unsigned long len, enum object_type type,
			struct object_id *oid)
{
	struct cached_object *co;

	hash_object_file(buf, len, typename(type), oid);
	if (has_sha1_file(oid->hash) || find_cached_object(oid->hash))
		return 0;
	ALLOC_GROW(cached_objects, cached_object_nr + 1, cached_object_alloc);
	co = &cached_objects[cached_object_nr++];
	co->size = len;
	co->type = type;
	co->buf = xmalloc(len);
	memcpy(co->buf, buf, len);
	hashcpy(co->sha1, oid->hash);
	return 0;
}

/*
 * This function dies on corrupt objects; the callers who want to
 * deal with them should arrange to call read_object() and give error
 * messages themselves.
 */
void *read_sha1_file_extended(const unsigned char *sha1,
			      enum object_type *type,
			      unsigned long *size,
			      int lookup_replace)
{
	void *data;
	const struct packed_git *p;
	const char *path;
	struct stat st;
	const unsigned char *repl = lookup_replace ? lookup_replace_object(sha1)
						   : sha1;

	errno = 0;
	data = read_object(repl, type, size);
	if (data)
		return data;

	if (errno && errno != ENOENT)
		die_errno("failed to read object %s", sha1_to_hex(sha1));

	/* die if we replaced an object with one that does not exist */
	if (repl != sha1)
		die("replacement %s not found for %s",
		    sha1_to_hex(repl), sha1_to_hex(sha1));

	if (!stat_sha1_file(repl, &st, &path))
		die("loose object %s (stored in %s) is corrupt",
		    sha1_to_hex(repl), path);

	if ((p = has_packed_and_bad(repl)) != NULL)
		die("packed object %s (stored in %s) is corrupt",
		    sha1_to_hex(repl), p->pack_name);

	return NULL;
}

void *read_object_with_reference(const unsigned char *sha1,
				 const char *required_type_name,
				 unsigned long *size,
				 unsigned char *actual_sha1_return)
{
	enum object_type type, required_type;
	void *buffer;
	unsigned long isize;
	unsigned char actual_sha1[20];

	required_type = type_from_string(required_type_name);
	hashcpy(actual_sha1, sha1);
	while (1) {
		int ref_length = -1;
		const char *ref_type = NULL;

		buffer = read_sha1_file(actual_sha1, &type, &isize);
		if (!buffer)
			return NULL;
		if (type == required_type) {
			*size = isize;
			if (actual_sha1_return)
				hashcpy(actual_sha1_return, actual_sha1);
			return buffer;
		}
		/* Handle references */
		else if (type == OBJ_COMMIT)
			ref_type = "tree ";
		else if (type == OBJ_TAG)
			ref_type = "object ";
		else {
			free(buffer);
			return NULL;
		}
		ref_length = strlen(ref_type);

		if (ref_length + 40 > isize ||
		    memcmp(buffer, ref_type, ref_length) ||
		    get_sha1_hex((char *) buffer + ref_length, actual_sha1)) {
			free(buffer);
			return NULL;
		}
		free(buffer);
		/* Now we have the ID of the referred-to object in
		 * actual_sha1.  Check again. */
	}
}

static void write_object_file_prepare(const void *buf, unsigned long len,
				      const char *type, struct object_id *oid,
				      char *hdr, int *hdrlen)
{
	git_SHA_CTX c;

	/* Generate the header */
	*hdrlen = xsnprintf(hdr, *hdrlen, "%s %lu", type, len)+1;

	/* Sha1.. */
	git_SHA1_Init(&c);
	git_SHA1_Update(&c, hdr, *hdrlen);
	git_SHA1_Update(&c, buf, len);
	git_SHA1_Final(oid->hash, &c);
}

/*
 * Move the just written object into its final resting place.
 */
int finalize_object_file(const char *tmpfile, const char *filename)
{
	int ret = 0;

	if (object_creation_mode == OBJECT_CREATION_USES_RENAMES)
		goto try_rename;
	else if (link(tmpfile, filename))
		ret = errno;

	/*
	 * Coda hack - coda doesn't like cross-directory links,
	 * so we fall back to a rename, which will mean that it
	 * won't be able to check collisions, but that's not a
	 * big deal.
	 *
	 * The same holds for FAT formatted media.
	 *
	 * When this succeeds, we just return.  We have nothing
	 * left to unlink.
	 */
	if (ret && ret != EEXIST) {
	try_rename:
		if (!rename(tmpfile, filename))
			goto out;
		ret = errno;
	}
	unlink_or_warn(tmpfile);
	if (ret) {
		if (ret != EEXIST) {
			return error_errno("unable to write sha1 filename %s", filename);
		}
		/* FIXME!!! Collision check here ? */
	}

out:
	if (adjust_shared_perm(filename))
		return error("unable to set permission to '%s'", filename);
	return 0;
}

static int write_buffer(int fd, const void *buf, size_t len)
{
	if (write_in_full(fd, buf, len) < 0)
		return error_errno("file write error");
	return 0;
}

int hash_object_file(const void *buf, unsigned long len, const char *type,
		     struct object_id *oid)
{
	char hdr[32];
	int hdrlen = sizeof(hdr);
	write_object_file_prepare(buf, len, type, oid, hdr, &hdrlen);
	return 0;
}

/* Finalize a file on disk, and close it. */
static void close_sha1_file(int fd)
{
	if (fsync_object_files)
		fsync_or_die(fd, "sha1 file");
	if (close(fd) != 0)
		die_errno("error when closing sha1 file");
}

/* Size of directory component, including the ending '/' */
static inline int directory_size(const char *filename)
{
	const char *s = strrchr(filename, '/');
	if (!s)
		return 0;
	return s - filename + 1;
}

/*
 * This creates a temporary file in the same directory as the final
 * 'filename'
 *
 * We want to avoid cross-directory filename renames, because those
 * can have problems on various filesystems (FAT, NFS, Coda).
 */
static int create_tmpfile(struct strbuf *tmp, const char *filename)
{
	int fd, dirlen = directory_size(filename);

	strbuf_reset(tmp);
	strbuf_add(tmp, filename, dirlen);
	strbuf_addstr(tmp, "tmp_obj_XXXXXX");
	fd = git_mkstemp_mode(tmp->buf, 0444);
	if (fd < 0 && dirlen && errno == ENOENT) {
		/*
		 * Make sure the directory exists; note that the contents
		 * of the buffer are undefined after mkstemp returns an
		 * error, so we have to rewrite the whole buffer from
		 * scratch.
		 */
		strbuf_reset(tmp);
		strbuf_add(tmp, filename, dirlen - 1);
		if (mkdir(tmp->buf, 0777) && errno != EEXIST)
			return -1;
		if (adjust_shared_perm(tmp->buf))
			return -1;

		/* Try again */
		strbuf_addstr(tmp, "/tmp_obj_XXXXXX");
		fd = git_mkstemp_mode(tmp->buf, 0444);
	}
	return fd;
}

static int write_loose_object(const struct object_id *oid, char *hdr,
			      int hdrlen, const void *buf, unsigned long len,
			      time_t mtime)
{
	int fd, ret;
	unsigned char compressed[4096];
	git_zstream stream;
	git_SHA_CTX c;
	struct object_id parano_oid;
	static struct strbuf tmp_file = STRBUF_INIT;
<<<<<<< HEAD
	static struct strbuf filename = STRBUF_INIT;

	strbuf_reset(&filename);
	sha1_file_name(&filename, sha1);
=======
	const char *filename = sha1_file_name(oid->hash);
>>>>>>> 1752cbbc

	fd = create_tmpfile(&tmp_file, filename.buf);
	if (fd < 0) {
		if (errno == EACCES)
			return error("insufficient permission for adding an object to repository database %s", get_object_directory());
		else
			return error_errno("unable to create temporary file");
	}

	/* Set it up */
	git_deflate_init(&stream, zlib_compression_level);
	stream.next_out = compressed;
	stream.avail_out = sizeof(compressed);
	git_SHA1_Init(&c);

	/* First header.. */
	stream.next_in = (unsigned char *)hdr;
	stream.avail_in = hdrlen;
	while (git_deflate(&stream, 0) == Z_OK)
		; /* nothing */
	git_SHA1_Update(&c, hdr, hdrlen);

	/* Then the data itself.. */
	stream.next_in = (void *)buf;
	stream.avail_in = len;
	do {
		unsigned char *in0 = stream.next_in;
		ret = git_deflate(&stream, Z_FINISH);
		git_SHA1_Update(&c, in0, stream.next_in - in0);
		if (write_buffer(fd, compressed, stream.next_out - compressed) < 0)
			die("unable to write sha1 file");
		stream.next_out = compressed;
		stream.avail_out = sizeof(compressed);
	} while (ret == Z_OK);

	if (ret != Z_STREAM_END)
		die("unable to deflate new object %s (%d)", oid_to_hex(oid),
		    ret);
	ret = git_deflate_end_gently(&stream);
	if (ret != Z_OK)
		die("deflateEnd on object %s failed (%d)", oid_to_hex(oid),
		    ret);
	git_SHA1_Final(parano_oid.hash, &c);
	if (oidcmp(oid, &parano_oid) != 0)
		die("confused by unstable object source data for %s",
		    oid_to_hex(oid));

	close_sha1_file(fd);

	if (mtime) {
		struct utimbuf utb;
		utb.actime = mtime;
		utb.modtime = mtime;
		if (utime(tmp_file.buf, &utb) < 0)
			warning_errno("failed utime() on %s", tmp_file.buf);
	}

	return finalize_object_file(tmp_file.buf, filename.buf);
}

static int freshen_loose_object(const unsigned char *sha1)
{
	return check_and_freshen(sha1, 1);
}

static int freshen_packed_object(const unsigned char *sha1)
{
	struct pack_entry e;
	if (!find_pack_entry(sha1, &e))
		return 0;
	if (e.p->freshened)
		return 1;
	if (!freshen_file(e.p->pack_name))
		return 0;
	e.p->freshened = 1;
	return 1;
}

int write_object_file(const void *buf, unsigned long len, const char *type,
		      struct object_id *oid)
{
	char hdr[32];
	int hdrlen = sizeof(hdr);

	/* Normally if we have it in the pack then we do not bother writing
	 * it out into .git/objects/??/?{38} file.
	 */
	write_object_file_prepare(buf, len, type, oid, hdr, &hdrlen);
	if (freshen_packed_object(oid->hash) || freshen_loose_object(oid->hash))
		return 0;
	return write_loose_object(oid, hdr, hdrlen, buf, len, 0);
}

int hash_object_file_literally(const void *buf, unsigned long len,
			       const char *type, struct object_id *oid,
			       unsigned flags)
{
	char *header;
	int hdrlen, status = 0;

	/* type string, SP, %lu of the length plus NUL must fit this */
	hdrlen = strlen(type) + 32;
	header = xmalloc(hdrlen);
	write_object_file_prepare(buf, len, type, oid, header, &hdrlen);

	if (!(flags & HASH_WRITE_OBJECT))
		goto cleanup;
	if (freshen_packed_object(oid->hash) || freshen_loose_object(oid->hash))
		goto cleanup;
	status = write_loose_object(oid, header, hdrlen, buf, len, 0);

cleanup:
	free(header);
	return status;
}

int force_object_loose(const struct object_id *oid, time_t mtime)
{
	void *buf;
	unsigned long len;
	enum object_type type;
	char hdr[32];
	int hdrlen;
	int ret;

	if (has_loose_object(oid->hash))
		return 0;
	buf = read_object(oid->hash, &type, &len);
	if (!buf)
		return error("cannot read sha1_file for %s", oid_to_hex(oid));
	hdrlen = xsnprintf(hdr, sizeof(hdr), "%s %lu", typename(type), len) + 1;
	ret = write_loose_object(oid, hdr, hdrlen, buf, len, mtime);
	free(buf);

	return ret;
}

int has_sha1_file_with_flags(const unsigned char *sha1, int flags)
{
	if (!startup_info->have_repository)
		return 0;
	return sha1_object_info_extended(sha1, NULL,
					 flags | OBJECT_INFO_SKIP_CACHED) >= 0;
}

int has_object_file(const struct object_id *oid)
{
	return has_sha1_file(oid->hash);
}

int has_object_file_with_flags(const struct object_id *oid, int flags)
{
	return has_sha1_file_with_flags(oid->hash, flags);
}

static void check_tree(const void *buf, size_t size)
{
	struct tree_desc desc;
	struct name_entry entry;

	init_tree_desc(&desc, buf, size);
	while (tree_entry(&desc, &entry))
		/* do nothing
		 * tree_entry() will die() on malformed entries */
		;
}

static void check_commit(const void *buf, size_t size)
{
	struct commit c;
	memset(&c, 0, sizeof(c));
	if (parse_commit_buffer(&c, buf, size))
		die("corrupt commit");
}

static void check_tag(const void *buf, size_t size)
{
	struct tag t;
	memset(&t, 0, sizeof(t));
	if (parse_tag_buffer(&t, buf, size))
		die("corrupt tag");
}

static int index_mem(struct object_id *oid, void *buf, size_t size,
		     enum object_type type,
		     const char *path, unsigned flags)
{
	int ret, re_allocated = 0;
	int write_object = flags & HASH_WRITE_OBJECT;

	if (!type)
		type = OBJ_BLOB;

	/*
	 * Convert blobs to git internal format
	 */
	if ((type == OBJ_BLOB) && path) {
		struct strbuf nbuf = STRBUF_INIT;
		if (convert_to_git(&the_index, path, buf, size, &nbuf,
				   get_conv_flags(flags))) {
			buf = strbuf_detach(&nbuf, &size);
			re_allocated = 1;
		}
	}
	if (flags & HASH_FORMAT_CHECK) {
		if (type == OBJ_TREE)
			check_tree(buf, size);
		if (type == OBJ_COMMIT)
			check_commit(buf, size);
		if (type == OBJ_TAG)
			check_tag(buf, size);
	}

	if (write_object)
		ret = write_object_file(buf, size, typename(type), oid);
	else
		ret = hash_object_file(buf, size, typename(type), oid);
	if (re_allocated)
		free(buf);
	return ret;
}

static int index_stream_convert_blob(struct object_id *oid, int fd,
				     const char *path, unsigned flags)
{
	int ret;
	const int write_object = flags & HASH_WRITE_OBJECT;
	struct strbuf sbuf = STRBUF_INIT;

	assert(path);
	assert(would_convert_to_git_filter_fd(path));

	convert_to_git_filter_fd(&the_index, path, fd, &sbuf,
				 get_conv_flags(flags));

	if (write_object)
		ret = write_object_file(sbuf.buf, sbuf.len, typename(OBJ_BLOB),
					oid);
	else
		ret = hash_object_file(sbuf.buf, sbuf.len, typename(OBJ_BLOB),
				       oid);
	strbuf_release(&sbuf);
	return ret;
}

static int index_pipe(struct object_id *oid, int fd, enum object_type type,
		      const char *path, unsigned flags)
{
	struct strbuf sbuf = STRBUF_INIT;
	int ret;

	if (strbuf_read(&sbuf, fd, 4096) >= 0)
		ret = index_mem(oid, sbuf.buf, sbuf.len, type, path, flags);
	else
		ret = -1;
	strbuf_release(&sbuf);
	return ret;
}

#define SMALL_FILE_SIZE (32*1024)

static int index_core(struct object_id *oid, int fd, size_t size,
		      enum object_type type, const char *path,
		      unsigned flags)
{
	int ret;

	if (!size) {
		ret = index_mem(oid, "", size, type, path, flags);
	} else if (size <= SMALL_FILE_SIZE) {
		char *buf = xmalloc(size);
		ssize_t read_result = read_in_full(fd, buf, size);
		if (read_result < 0)
			ret = error_errno("read error while indexing %s",
					  path ? path : "<unknown>");
		else if (read_result != size)
			ret = error("short read while indexing %s",
				    path ? path : "<unknown>");
		else
			ret = index_mem(oid, buf, size, type, path, flags);
		free(buf);
	} else {
		void *buf = xmmap(NULL, size, PROT_READ, MAP_PRIVATE, fd, 0);
		ret = index_mem(oid, buf, size, type, path, flags);
		munmap(buf, size);
	}
	return ret;
}

/*
 * This creates one packfile per large blob unless bulk-checkin
 * machinery is "plugged".
 *
 * This also bypasses the usual "convert-to-git" dance, and that is on
 * purpose. We could write a streaming version of the converting
 * functions and insert that before feeding the data to fast-import
 * (or equivalent in-core API described above). However, that is
 * somewhat complicated, as we do not know the size of the filter
 * result, which we need to know beforehand when writing a git object.
 * Since the primary motivation for trying to stream from the working
 * tree file and to avoid mmaping it in core is to deal with large
 * binary blobs, they generally do not want to get any conversion, and
 * callers should avoid this code path when filters are requested.
 */
static int index_stream(struct object_id *oid, int fd, size_t size,
			enum object_type type, const char *path,
			unsigned flags)
{
	return index_bulk_checkin(oid->hash, fd, size, type, path, flags);
}

int index_fd(struct object_id *oid, int fd, struct stat *st,
	     enum object_type type, const char *path, unsigned flags)
{
	int ret;

	/*
	 * Call xsize_t() only when needed to avoid potentially unnecessary
	 * die() for large files.
	 */
	if (type == OBJ_BLOB && path && would_convert_to_git_filter_fd(path))
		ret = index_stream_convert_blob(oid, fd, path, flags);
	else if (!S_ISREG(st->st_mode))
		ret = index_pipe(oid, fd, type, path, flags);
	else if (st->st_size <= big_file_threshold || type != OBJ_BLOB ||
		 (path && would_convert_to_git(&the_index, path)))
		ret = index_core(oid, fd, xsize_t(st->st_size), type, path,
				 flags);
	else
		ret = index_stream(oid, fd, xsize_t(st->st_size), type, path,
				   flags);
	close(fd);
	return ret;
}

int index_path(struct object_id *oid, const char *path, struct stat *st, unsigned flags)
{
	int fd;
	struct strbuf sb = STRBUF_INIT;
	int rc = 0;

	switch (st->st_mode & S_IFMT) {
	case S_IFREG:
		fd = open(path, O_RDONLY);
		if (fd < 0)
			return error_errno("open(\"%s\")", path);
		if (index_fd(oid, fd, st, OBJ_BLOB, path, flags) < 0)
			return error("%s: failed to insert into database",
				     path);
		break;
	case S_IFLNK:
		if (strbuf_readlink(&sb, path, st->st_size))
			return error_errno("readlink(\"%s\")", path);
		if (!(flags & HASH_WRITE_OBJECT))
			hash_object_file(sb.buf, sb.len, blob_type, oid);
		else if (write_object_file(sb.buf, sb.len, blob_type, oid))
			rc = error("%s: failed to insert into database", path);
		strbuf_release(&sb);
		break;
	case S_IFDIR:
		return resolve_gitlink_ref(path, "HEAD", oid);
	default:
		return error("%s: unsupported file type", path);
	}
	return rc;
}

int read_pack_header(int fd, struct pack_header *header)
{
	if (read_in_full(fd, header, sizeof(*header)) != sizeof(*header))
		/* "eof before pack header was fully read" */
		return PH_ERROR_EOF;

	if (header->hdr_signature != htonl(PACK_SIGNATURE))
		/* "protocol error (pack signature mismatch detected)" */
		return PH_ERROR_PACK_SIGNATURE;
	if (!pack_version_ok(header->hdr_version))
		/* "protocol error (pack version unsupported)" */
		return PH_ERROR_PROTOCOL;
	return 0;
}

void assert_sha1_type(const unsigned char *sha1, enum object_type expect)
{
	enum object_type type = sha1_object_info(sha1, NULL);
	if (type < 0)
		die("%s is not a valid object", sha1_to_hex(sha1));
	if (type != expect)
		die("%s is not a valid '%s' object", sha1_to_hex(sha1),
		    typename(expect));
}

int for_each_file_in_obj_subdir(unsigned int subdir_nr,
				struct strbuf *path,
				each_loose_object_fn obj_cb,
				each_loose_cruft_fn cruft_cb,
				each_loose_subdir_fn subdir_cb,
				void *data)
{
	size_t origlen, baselen;
	DIR *dir;
	struct dirent *de;
	int r = 0;
	struct object_id oid;

	if (subdir_nr > 0xff)
		BUG("invalid loose object subdirectory: %x", subdir_nr);

	origlen = path->len;
	strbuf_complete(path, '/');
	strbuf_addf(path, "%02x", subdir_nr);

	dir = opendir(path->buf);
	if (!dir) {
		if (errno != ENOENT)
			r = error_errno("unable to open %s", path->buf);
		strbuf_setlen(path, origlen);
		return r;
	}

	oid.hash[0] = subdir_nr;
	strbuf_addch(path, '/');
	baselen = path->len;

	while ((de = readdir(dir))) {
		size_t namelen;
		if (is_dot_or_dotdot(de->d_name))
			continue;

		namelen = strlen(de->d_name);
		strbuf_setlen(path, baselen);
		strbuf_add(path, de->d_name, namelen);
		if (namelen == GIT_SHA1_HEXSZ - 2 &&
		    !hex_to_bytes(oid.hash + 1, de->d_name,
				  GIT_SHA1_RAWSZ - 1)) {
			if (obj_cb) {
				r = obj_cb(&oid, path->buf, data);
				if (r)
					break;
			}
			continue;
		}

		if (cruft_cb) {
			r = cruft_cb(de->d_name, path->buf, data);
			if (r)
				break;
		}
	}
	closedir(dir);

	strbuf_setlen(path, baselen - 1);
	if (!r && subdir_cb)
		r = subdir_cb(subdir_nr, path->buf, data);

	strbuf_setlen(path, origlen);

	return r;
}

int for_each_loose_file_in_objdir_buf(struct strbuf *path,
			    each_loose_object_fn obj_cb,
			    each_loose_cruft_fn cruft_cb,
			    each_loose_subdir_fn subdir_cb,
			    void *data)
{
	int r = 0;
	int i;

	for (i = 0; i < 256; i++) {
		r = for_each_file_in_obj_subdir(i, path, obj_cb, cruft_cb,
						subdir_cb, data);
		if (r)
			break;
	}

	return r;
}

int for_each_loose_file_in_objdir(const char *path,
				  each_loose_object_fn obj_cb,
				  each_loose_cruft_fn cruft_cb,
				  each_loose_subdir_fn subdir_cb,
				  void *data)
{
	struct strbuf buf = STRBUF_INIT;
	int r;

	strbuf_addstr(&buf, path);
	r = for_each_loose_file_in_objdir_buf(&buf, obj_cb, cruft_cb,
					      subdir_cb, data);
	strbuf_release(&buf);

	return r;
}

struct loose_alt_odb_data {
	each_loose_object_fn *cb;
	void *data;
};

static int loose_from_alt_odb(struct alternate_object_database *alt,
			      void *vdata)
{
	struct loose_alt_odb_data *data = vdata;
	struct strbuf buf = STRBUF_INIT;
	int r;

	strbuf_addstr(&buf, alt->path);
	r = for_each_loose_file_in_objdir_buf(&buf,
					      data->cb, NULL, NULL,
					      data->data);
	strbuf_release(&buf);
	return r;
}

int for_each_loose_object(each_loose_object_fn cb, void *data, unsigned flags)
{
	struct loose_alt_odb_data alt;
	int r;

	r = for_each_loose_file_in_objdir(get_object_directory(),
					  cb, NULL, NULL, data);
	if (r)
		return r;

	if (flags & FOR_EACH_OBJECT_LOCAL_ONLY)
		return 0;

	alt.cb = cb;
	alt.data = data;
	return foreach_alt_odb(loose_from_alt_odb, &alt);
}

static int check_stream_sha1(git_zstream *stream,
			     const char *hdr,
			     unsigned long size,
			     const char *path,
			     const unsigned char *expected_sha1)
{
	git_SHA_CTX c;
	unsigned char real_sha1[GIT_MAX_RAWSZ];
	unsigned char buf[4096];
	unsigned long total_read;
	int status = Z_OK;

	git_SHA1_Init(&c);
	git_SHA1_Update(&c, hdr, stream->total_out);

	/*
	 * We already read some bytes into hdr, but the ones up to the NUL
	 * do not count against the object's content size.
	 */
	total_read = stream->total_out - strlen(hdr) - 1;

	/*
	 * This size comparison must be "<=" to read the final zlib packets;
	 * see the comment in unpack_sha1_rest for details.
	 */
	while (total_read <= size &&
	       (status == Z_OK || status == Z_BUF_ERROR)) {
		stream->next_out = buf;
		stream->avail_out = sizeof(buf);
		if (size - total_read < stream->avail_out)
			stream->avail_out = size - total_read;
		status = git_inflate(stream, Z_FINISH);
		git_SHA1_Update(&c, buf, stream->next_out - buf);
		total_read += stream->next_out - buf;
	}
	git_inflate_end(stream);

	if (status != Z_STREAM_END) {
		error("corrupt loose object '%s'", sha1_to_hex(expected_sha1));
		return -1;
	}
	if (stream->avail_in) {
		error("garbage at end of loose object '%s'",
		      sha1_to_hex(expected_sha1));
		return -1;
	}

	git_SHA1_Final(real_sha1, &c);
	if (hashcmp(expected_sha1, real_sha1)) {
		error("sha1 mismatch for %s (expected %s)", path,
		      sha1_to_hex(expected_sha1));
		return -1;
	}

	return 0;
}

int read_loose_object(const char *path,
		      const unsigned char *expected_sha1,
		      enum object_type *type,
		      unsigned long *size,
		      void **contents)
{
	int ret = -1;
	void *map = NULL;
	unsigned long mapsize;
	git_zstream stream;
	char hdr[32];

	*contents = NULL;

	map = map_sha1_file_1(path, NULL, &mapsize);
	if (!map) {
		error_errno("unable to mmap %s", path);
		goto out;
	}

	if (unpack_sha1_header(&stream, map, mapsize, hdr, sizeof(hdr)) < 0) {
		error("unable to unpack header of %s", path);
		goto out;
	}

	*type = parse_sha1_header(hdr, size);
	if (*type < 0) {
		error("unable to parse header of %s", path);
		git_inflate_end(&stream);
		goto out;
	}

	if (*type == OBJ_BLOB) {
		if (check_stream_sha1(&stream, hdr, *size, path, expected_sha1) < 0)
			goto out;
	} else {
		*contents = unpack_sha1_rest(&stream, hdr, *size, expected_sha1);
		if (!*contents) {
			error("unable to unpack contents of %s", path);
			git_inflate_end(&stream);
			goto out;
		}
		if (check_sha1_signature(expected_sha1, *contents,
					 *size, typename(*type))) {
			error("sha1 mismatch for %s (expected %s)", path,
			      sha1_to_hex(expected_sha1));
			free(*contents);
			goto out;
		}
	}

	ret = 0; /* everything checks out */

out:
	if (map)
		munmap(map, mapsize);
	return ret;
}<|MERGE_RESOLUTION|>--- conflicted
+++ resolved
@@ -1582,14 +1582,10 @@
 	git_SHA_CTX c;
 	struct object_id parano_oid;
 	static struct strbuf tmp_file = STRBUF_INIT;
-<<<<<<< HEAD
 	static struct strbuf filename = STRBUF_INIT;
 
 	strbuf_reset(&filename);
-	sha1_file_name(&filename, sha1);
-=======
-	const char *filename = sha1_file_name(oid->hash);
->>>>>>> 1752cbbc
+	sha1_file_name(&filename, oid->hash);
 
 	fd = create_tmpfile(&tmp_file, filename.buf);
 	if (fd < 0) {
