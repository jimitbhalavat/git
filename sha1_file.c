--- conflicted
+++ resolved
@@ -1553,64 +1553,6 @@
 	return type;
 }
 
-<<<<<<< HEAD
-int packed_object_info_detail(struct packed_git *p,
-				      off_t obj_offset,
-				      unsigned long *size,
-				      unsigned long *store_size,
-				      unsigned int *delta_chain_length,
-				      unsigned char *base_sha1)
-{
-	struct pack_window *w_curs = NULL;
-	off_t curpos;
-	unsigned long dummy;
-	unsigned char *next_sha1;
-	enum object_type type;
-	struct revindex_entry *revidx;
-
-	*delta_chain_length = 0;
-	curpos = obj_offset;
-	type = unpack_object_header(p, &w_curs, &curpos, size);
-
-	revidx = find_pack_revindex(p, obj_offset);
-	*store_size = revidx[1].offset - obj_offset;
-
-	for (;;) {
-		switch (type) {
-		default:
-			die("pack %s contains unknown object type %d",
-			    p->pack_name, type);
-		case OBJ_COMMIT:
-		case OBJ_TREE:
-		case OBJ_BLOB:
-		case OBJ_TAG:
-			unuse_pack(&w_curs);
-			return type;
-		case OBJ_OFS_DELTA:
-			obj_offset = get_delta_base(p, &w_curs, &curpos, type, obj_offset);
-			if (!obj_offset)
-				die("pack %s contains bad delta base reference of type %s",
-				    p->pack_name, typename(type));
-			if (*delta_chain_length == 0) {
-				revidx = find_pack_revindex(p, obj_offset);
-				hashcpy(base_sha1, nth_packed_object_sha1(p, revidx->nr));
-			}
-			break;
-		case OBJ_REF_DELTA:
-			next_sha1 = use_pack(p, &w_curs, curpos, NULL);
-			if (*delta_chain_length == 0)
-				hashcpy(base_sha1, next_sha1);
-			obj_offset = find_pack_entry_one(next_sha1, p);
-			break;
-		}
-		(*delta_chain_length)++;
-		curpos = obj_offset;
-		type = unpack_object_header(p, &w_curs, &curpos, &dummy);
-	}
-}
-
-=======
->>>>>>> 3de89c9d
 static int packed_object_info(struct packed_git *p, off_t obj_offset,
 			      unsigned long *sizep, int *rtype)
 {
