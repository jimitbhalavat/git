#include "cache.h"
#include "commit.h"
#include "diff.h"
#include "revision.h"
#include "builtin.h"
#include "reachable.h"
#include "parse-options.h"
#include "progress.h"

static const char * const prune_usage[] = {
	N_("git prune [-n] [-v] [--expire <time>] [--] [<head>...]"),
	NULL
};
static int show_only;
static int verbose;
static unsigned long expire;
static int show_progress = -1;

static int prune_tmp_file(const char *fullpath)
{
	struct stat st;
	if (lstat(fullpath, &st))
		return error("Could not stat '%s'", fullpath);
	if (st.st_mtime > expire)
		return 0;
	if (show_only || verbose)
		printf("Removing stale temporary file %s\n", fullpath);
	if (!show_only)
		unlink_or_warn(fullpath);
	return 0;
}

static int prune_object(const unsigned char *sha1, const char *fullpath,
			void *data)
{
	struct stat st;

	/*
	 * Do we know about this object?
	 * It must have been reachable
	 */
	if (lookup_object(sha1))
		return 0;

	if (lstat(fullpath, &st)) {
		/* report errors, but do not stop pruning */
		error("Could not stat '%s'", fullpath);
		return 0;
	}
	if (st.st_mtime > expire)
		return 0;
	if (show_only || verbose) {
		enum object_type type = sha1_object_info(sha1, NULL);
		printf("%s %s\n", sha1_to_hex(sha1),
		       (type > 0) ? typename(type) : "unknown");
	}
	if (!show_only)
		unlink_or_warn(fullpath);
	return 0;
}

static int prune_cruft(const char *basename, const char *path, void *data)
{
	if (starts_with(basename, "tmp_obj_"))
		prune_tmp_file(path);
	else
		fprintf(stderr, "bad sha1 file: %s\n", path);
	return 0;
}

static int prune_subdir(int nr, const char *path, void *data)
{
	if (!show_only)
		rmdir(path);
	return 0;
}

/*
 * Write errors (particularly out of space) can result in
 * failed temporary packs (and more rarely indexes and other
 * files beginning with "tmp_") accumulating in the object
 * and the pack directories.
 */
static void remove_temporary_files(const char *path)
{
	DIR *dir;
	struct dirent *de;

	dir = opendir(path);
	if (!dir) {
		fprintf(stderr, "Unable to open directory %s\n", path);
		return;
	}
	while ((de = readdir(dir)) != NULL)
		if (starts_with(de->d_name, "tmp_"))
			prune_tmp_file(mkpath("%s/%s", path, de->d_name));
	closedir(dir);
}

int cmd_prune(int argc, const char **argv, const char *prefix)
{
	struct rev_info revs;
	struct progress *progress = NULL;
	const struct option options[] = {
		OPT__DRY_RUN(&show_only, N_("do not remove, show only")),
		OPT__VERBOSE(&verbose, N_("report pruned objects")),
		OPT_BOOL(0, "progress", &show_progress, N_("show progress")),
		OPT_EXPIRY_DATE(0, "expire", &expire,
				N_("expire objects older than <time>")),
		OPT_END()
	};
	char *s;

	expire = ULONG_MAX;
	save_commit_buffer = 0;
	check_replace_refs = 0;
	ref_paranoia = 1;
	init_revisions(&revs, prefix);

	argc = parse_options(argc, argv, prefix, options, prune_usage, 0);

<<<<<<< HEAD
=======
	if (do_prune_worktrees) {
		if (argc)
			die(_("--worktrees does not take extra arguments"));
		prune_worktrees();
		return 0;
	}

	if (repository_format_precious_objects)
		die(_("cannot prune in a precious-objects repo"));

>>>>>>> 067fbd41
	while (argc--) {
		unsigned char sha1[20];
		const char *name = *argv++;

		if (!get_sha1(name, sha1)) {
			struct object *object = parse_object_or_die(sha1, name);
			add_pending_object(&revs, object, "");
		}
		else
			die("unrecognized argument: %s", name);
	}

	if (show_progress == -1)
		show_progress = isatty(2);
	if (show_progress)
		progress = start_progress_delay(_("Checking connectivity"), 0, 0, 2);

	mark_reachable_objects(&revs, 1, expire, progress);
	stop_progress(&progress);
	for_each_loose_file_in_objdir(get_object_directory(), prune_object,
				      prune_cruft, prune_subdir, NULL);

	prune_packed_objects(show_only ? PRUNE_PACKED_DRY_RUN : 0);
	remove_temporary_files(get_object_directory());
	s = mkpathdup("%s/pack", get_object_directory());
	remove_temporary_files(s);
	free(s);

	if (is_repository_shallow())
		prune_shallow(show_only);

	return 0;
}<|MERGE_RESOLUTION|>--- conflicted
+++ resolved
@@ -119,19 +119,9 @@
 
 	argc = parse_options(argc, argv, prefix, options, prune_usage, 0);
 
-<<<<<<< HEAD
-=======
-	if (do_prune_worktrees) {
-		if (argc)
-			die(_("--worktrees does not take extra arguments"));
-		prune_worktrees();
-		return 0;
-	}
-
 	if (repository_format_precious_objects)
 		die(_("cannot prune in a precious-objects repo"));
 
->>>>>>> 067fbd41
 	while (argc--) {
 		unsigned char sha1[20];
 		const char *name = *argv++;
