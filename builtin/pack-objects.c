#include "builtin.h"
#include "cache.h"
#include "attr.h"
#include "object.h"
#include "blob.h"
#include "commit.h"
#include "tag.h"
#include "tree.h"
#include "delta.h"
#include "pack.h"
#include "pack-revindex.h"
#include "csum-file.h"
#include "tree-walk.h"
#include "diff.h"
#include "revision.h"
#include "list-objects.h"
#include "progress.h"
#include "refs.h"
#include "thread-utils.h"

static const char pack_usage[] =
  "git pack-objects [ -q | --progress | --all-progress ]\n"
  "        [--all-progress-implied]\n"
  "        [--max-pack-size=<n>] [--local] [--incremental]\n"
  "        [--window=<n>] [--window-memory=<n>] [--depth=<n>]\n"
  "        [--no-reuse-delta] [--no-reuse-object] [--delta-base-offset]\n"
  "        [--threads=<n>] [--non-empty] [--revs [--unpacked | --all]]\n"
  "        [--reflog] [--stdout | base-name] [--include-tag]\n"
  "        [--keep-unreachable | --unpack-unreachable]\n"
  "        [< ref-list | < object-list]";

struct object_entry {
	struct pack_idx_entry idx;
	unsigned long size;	/* uncompressed size */
	struct packed_git *in_pack; 	/* already in pack */
	off_t in_pack_offset;
	struct object_entry *delta;	/* delta base object */
	struct object_entry *delta_child; /* deltified objects who bases me */
	struct object_entry *delta_sibling; /* other deltified objects who
					     * uses the same base as me
					     */
	void *delta_data;	/* cached delta (uncompressed) */
	unsigned long delta_size;	/* delta data size (uncompressed) */
	unsigned long z_delta_size;	/* delta data size (compressed) */
	unsigned int hash;	/* name hint hash */
	enum object_type type;
	enum object_type in_pack_type;	/* could be delta */
	unsigned char in_pack_header_size;
	unsigned char preferred_base; /* we do not pack this, but is available
				       * to be used as the base object to delta
				       * objects against.
				       */
	unsigned char no_try_delta;
	unsigned char tagged; /* near the very tip of refs */
	unsigned char filled; /* assigned write-order */
};

/*
 * Objects we are going to pack are collected in objects array (dynamically
 * expanded).  nr_objects & nr_alloc controls this array.  They are stored
 * in the order we see -- typically rev-list --objects order that gives us
 * nice "minimum seek" order.
 */
static struct object_entry *objects;
static struct pack_idx_entry **written_list;
static uint32_t nr_objects, nr_alloc, nr_result, nr_written;

static int non_empty;
static int reuse_delta = 1, reuse_object = 1;
static int keep_unreachable, unpack_unreachable, include_tag;
static int local;
static int incremental;
static int ignore_packed_keep;
static int allow_ofs_delta;
static struct pack_idx_option pack_idx_opts;
static const char *base_name;
static int progress = 1;
static int window = 10;
static unsigned long pack_size_limit, pack_size_limit_cfg;
static int depth = 50;
static int delta_search_threads;
static int pack_to_stdout;
static int num_preferred_base;
static struct progress *progress_state;
static int pack_compression_level = Z_DEFAULT_COMPRESSION;
static int pack_compression_seen;

static unsigned long delta_cache_size = 0;
static unsigned long max_delta_cache_size = 256 * 1024 * 1024;
static unsigned long cache_max_small_delta_size = 1000;

static unsigned long window_memory_limit = 0;

/*
 * The object names in objects array are hashed with this hashtable,
 * to help looking up the entry by object name.
 * This hashtable is built after all the objects are seen.
 */
static int *object_ix;
static int object_ix_hashsz;
static struct object_entry *locate_object_entry(const unsigned char *sha1);

/*
 * stats
 */
static uint32_t written, written_delta;
static uint32_t reused, reused_delta;


static void *get_delta(struct object_entry *entry)
{
	unsigned long size, base_size, delta_size;
	void *buf, *base_buf, *delta_buf;
	enum object_type type;

	buf = read_sha1_file(entry->idx.sha1, &type, &size);
	if (!buf)
		die("unable to read %s", sha1_to_hex(entry->idx.sha1));
	base_buf = read_sha1_file(entry->delta->idx.sha1, &type, &base_size);
	if (!base_buf)
		die("unable to read %s", sha1_to_hex(entry->delta->idx.sha1));
	delta_buf = diff_delta(base_buf, base_size,
			       buf, size, &delta_size, 0);
	if (!delta_buf || delta_size != entry->delta_size)
		die("delta size changed");
	free(buf);
	free(base_buf);
	return delta_buf;
}

static unsigned long do_compress(void **pptr, unsigned long size)
{
	git_zstream stream;
	void *in, *out;
	unsigned long maxsize;

	memset(&stream, 0, sizeof(stream));
	git_deflate_init(&stream, pack_compression_level);
	maxsize = git_deflate_bound(&stream, size);

	in = *pptr;
	out = xmalloc(maxsize);
	*pptr = out;

	stream.next_in = in;
	stream.avail_in = size;
	stream.next_out = out;
	stream.avail_out = maxsize;
	while (git_deflate(&stream, Z_FINISH) == Z_OK)
		; /* nothing */
	git_deflate_end(&stream);

	free(in);
	return stream.total_out;
}

/*
 * we are going to reuse the existing object data as is.  make
 * sure it is not corrupt.
 */
static int check_pack_inflate(struct packed_git *p,
		struct pack_window **w_curs,
		off_t offset,
		off_t len,
		unsigned long expect)
{
	git_zstream stream;
	unsigned char fakebuf[4096], *in;
	int st;

	memset(&stream, 0, sizeof(stream));
	git_inflate_init(&stream);
	do {
		in = use_pack(p, w_curs, offset, &stream.avail_in);
		stream.next_in = in;
		stream.next_out = fakebuf;
		stream.avail_out = sizeof(fakebuf);
		st = git_inflate(&stream, Z_FINISH);
		offset += stream.next_in - in;
	} while (st == Z_OK || st == Z_BUF_ERROR);
	git_inflate_end(&stream);
	return (st == Z_STREAM_END &&
		stream.total_out == expect &&
		stream.total_in == len) ? 0 : -1;
}

static void copy_pack_data(struct sha1file *f,
		struct packed_git *p,
		struct pack_window **w_curs,
		off_t offset,
		off_t len)
{
	unsigned char *in;
	unsigned long avail;

	while (len) {
		in = use_pack(p, w_curs, offset, &avail);
		if (avail > len)
			avail = (unsigned long)len;
		sha1write(f, in, avail);
		offset += avail;
		len -= avail;
	}
}

/* Return 0 if we will bust the pack-size limit */
static unsigned long write_object(struct sha1file *f,
				  struct object_entry *entry,
				  off_t write_offset)
{
	unsigned long size, limit, datalen;
	void *buf;
	unsigned char header[10], dheader[10];
	unsigned hdrlen;
	enum object_type type;
	int usable_delta, to_reuse;

	if (!pack_to_stdout)
		crc32_begin(f);

	type = entry->type;

	/* apply size limit if limited packsize and not first object */
	if (!pack_size_limit || !nr_written)
		limit = 0;
	else if (pack_size_limit <= write_offset)
		/*
		 * the earlier object did not fit the limit; avoid
		 * mistaking this with unlimited (i.e. limit = 0).
		 */
		limit = 1;
	else
		limit = pack_size_limit - write_offset;

	if (!entry->delta)
		usable_delta = 0;	/* no delta */
	else if (!pack_size_limit)
	       usable_delta = 1;	/* unlimited packfile */
	else if (entry->delta->idx.offset == (off_t)-1)
		usable_delta = 0;	/* base was written to another pack */
	else if (entry->delta->idx.offset)
		usable_delta = 1;	/* base already exists in this pack */
	else
		usable_delta = 0;	/* base could end up in another pack */

	if (!reuse_object)
		to_reuse = 0;	/* explicit */
	else if (!entry->in_pack)
		to_reuse = 0;	/* can't reuse what we don't have */
	else if (type == OBJ_REF_DELTA || type == OBJ_OFS_DELTA)
				/* check_object() decided it for us ... */
		to_reuse = usable_delta;
				/* ... but pack split may override that */
	else if (type != entry->in_pack_type)
		to_reuse = 0;	/* pack has delta which is unusable */
	else if (entry->delta)
		to_reuse = 0;	/* we want to pack afresh */
	else
		to_reuse = 1;	/* we have it in-pack undeltified,
				 * and we do not need to deltify it.
				 */

	if (!to_reuse) {
		no_reuse:
		if (!usable_delta) {
			buf = read_sha1_file(entry->idx.sha1, &type, &size);
			if (!buf)
				die("unable to read %s", sha1_to_hex(entry->idx.sha1));
			/*
			 * make sure no cached delta data remains from a
			 * previous attempt before a pack split occurred.
			 */
			free(entry->delta_data);
			entry->delta_data = NULL;
			entry->z_delta_size = 0;
		} else if (entry->delta_data) {
			size = entry->delta_size;
			buf = entry->delta_data;
			entry->delta_data = NULL;
			type = (allow_ofs_delta && entry->delta->idx.offset) ?
				OBJ_OFS_DELTA : OBJ_REF_DELTA;
		} else {
			buf = get_delta(entry);
			size = entry->delta_size;
			type = (allow_ofs_delta && entry->delta->idx.offset) ?
				OBJ_OFS_DELTA : OBJ_REF_DELTA;
		}

		if (entry->z_delta_size)
			datalen = entry->z_delta_size;
		else
			datalen = do_compress(&buf, size);

		/*
		 * The object header is a byte of 'type' followed by zero or
		 * more bytes of length.
		 */
		hdrlen = encode_in_pack_object_header(type, size, header);

		if (type == OBJ_OFS_DELTA) {
			/*
			 * Deltas with relative base contain an additional
			 * encoding of the relative offset for the delta
			 * base from this object's position in the pack.
			 */
			off_t ofs = entry->idx.offset - entry->delta->idx.offset;
			unsigned pos = sizeof(dheader) - 1;
			dheader[pos] = ofs & 127;
			while (ofs >>= 7)
				dheader[--pos] = 128 | (--ofs & 127);
			if (limit && hdrlen + sizeof(dheader) - pos + datalen + 20 >= limit) {
				free(buf);
				return 0;
			}
			sha1write(f, header, hdrlen);
			sha1write(f, dheader + pos, sizeof(dheader) - pos);
			hdrlen += sizeof(dheader) - pos;
		} else if (type == OBJ_REF_DELTA) {
			/*
			 * Deltas with a base reference contain
			 * an additional 20 bytes for the base sha1.
			 */
			if (limit && hdrlen + 20 + datalen + 20 >= limit) {
				free(buf);
				return 0;
			}
			sha1write(f, header, hdrlen);
			sha1write(f, entry->delta->idx.sha1, 20);
			hdrlen += 20;
		} else {
			if (limit && hdrlen + datalen + 20 >= limit) {
				free(buf);
				return 0;
			}
			sha1write(f, header, hdrlen);
		}
		sha1write(f, buf, datalen);
		free(buf);
	}
	else {
		struct packed_git *p = entry->in_pack;
		struct pack_window *w_curs = NULL;
		struct revindex_entry *revidx;
		off_t offset;

		if (entry->delta)
			type = (allow_ofs_delta && entry->delta->idx.offset) ?
				OBJ_OFS_DELTA : OBJ_REF_DELTA;
		hdrlen = encode_in_pack_object_header(type, entry->size, header);

		offset = entry->in_pack_offset;
		revidx = find_pack_revindex(p, offset);
		datalen = revidx[1].offset - offset;
		if (!pack_to_stdout && p->index_version > 1 &&
		    check_pack_crc(p, &w_curs, offset, datalen, revidx->nr)) {
			error("bad packed object CRC for %s", sha1_to_hex(entry->idx.sha1));
			unuse_pack(&w_curs);
			goto no_reuse;
		}

		offset += entry->in_pack_header_size;
		datalen -= entry->in_pack_header_size;
		if (!pack_to_stdout && p->index_version == 1 &&
		    check_pack_inflate(p, &w_curs, offset, datalen, entry->size)) {
			error("corrupt packed object for %s", sha1_to_hex(entry->idx.sha1));
			unuse_pack(&w_curs);
			goto no_reuse;
		}

		if (type == OBJ_OFS_DELTA) {
			off_t ofs = entry->idx.offset - entry->delta->idx.offset;
			unsigned pos = sizeof(dheader) - 1;
			dheader[pos] = ofs & 127;
			while (ofs >>= 7)
				dheader[--pos] = 128 | (--ofs & 127);
			if (limit && hdrlen + sizeof(dheader) - pos + datalen + 20 >= limit) {
				unuse_pack(&w_curs);
				return 0;
			}
			sha1write(f, header, hdrlen);
			sha1write(f, dheader + pos, sizeof(dheader) - pos);
			hdrlen += sizeof(dheader) - pos;
			reused_delta++;
		} else if (type == OBJ_REF_DELTA) {
			if (limit && hdrlen + 20 + datalen + 20 >= limit) {
				unuse_pack(&w_curs);
				return 0;
			}
			sha1write(f, header, hdrlen);
			sha1write(f, entry->delta->idx.sha1, 20);
			hdrlen += 20;
			reused_delta++;
		} else {
			if (limit && hdrlen + datalen + 20 >= limit) {
				unuse_pack(&w_curs);
				return 0;
			}
			sha1write(f, header, hdrlen);
		}
		copy_pack_data(f, p, &w_curs, offset, datalen);
		unuse_pack(&w_curs);
		reused++;
	}
	if (usable_delta)
		written_delta++;
	written++;
	if (!pack_to_stdout)
		entry->idx.crc32 = crc32_end(f);
	return hdrlen + datalen;
}

enum write_one_status {
	WRITE_ONE_SKIP = -1, /* already written */
	WRITE_ONE_BREAK = 0, /* writing this will bust the limit; not written */
	WRITE_ONE_WRITTEN = 1, /* normal */
	WRITE_ONE_RECURSIVE = 2 /* already scheduled to be written */
};

static enum write_one_status write_one(struct sha1file *f,
				       struct object_entry *e,
				       off_t *offset)
{
	unsigned long size;
	int recursing;

	/*
	 * we set offset to 1 (which is an impossible value) to mark
	 * the fact that this object is involved in "write its base
	 * first before writing a deltified object" recursion.
	 */
	recursing = (e->idx.offset == 1);
	if (recursing) {
		warning("recursive delta detected for object %s",
			sha1_to_hex(e->idx.sha1));
		return WRITE_ONE_RECURSIVE;
	} else if (e->idx.offset || e->preferred_base) {
		/* offset is non zero if object is written already. */
		return WRITE_ONE_SKIP;
	}

	/* if we are deltified, write out base object first. */
	if (e->delta) {
		e->idx.offset = 1; /* now recurse */
		switch (write_one(f, e->delta, offset)) {
		case WRITE_ONE_RECURSIVE:
			/* we cannot depend on this one */
			e->delta = NULL;
			break;
		default:
			break;
		case WRITE_ONE_BREAK:
			e->idx.offset = recursing;
			return WRITE_ONE_BREAK;
		}
	}

	e->idx.offset = *offset;
	size = write_object(f, e, *offset);
	if (!size) {
		e->idx.offset = recursing;
		return WRITE_ONE_BREAK;
	}
	written_list[nr_written++] = &e->idx;

	/* make sure off_t is sufficiently large not to wrap */
	if (signed_add_overflows(*offset, size))
		die("pack too large for current definition of off_t");
	*offset += size;
	return WRITE_ONE_WRITTEN;
}

static int mark_tagged(const char *path, const unsigned char *sha1, int flag,
		       void *cb_data)
{
	unsigned char peeled[20];
	struct object_entry *entry = locate_object_entry(sha1);

	if (entry)
		entry->tagged = 1;
	if (!peel_ref(path, peeled)) {
		entry = locate_object_entry(peeled);
		if (entry)
			entry->tagged = 1;
	}
	return 0;
}

static inline void add_to_write_order(struct object_entry **wo,
			       unsigned int *endp,
			       struct object_entry *e)
{
	if (e->filled)
		return;
	wo[(*endp)++] = e;
	e->filled = 1;
}

static void add_descendants_to_write_order(struct object_entry **wo,
					   unsigned int *endp,
					   struct object_entry *e)
{
	int add_to_order = 1;
	while (e) {
		if (add_to_order) {
			struct object_entry *s;
			/* add this node... */
			add_to_write_order(wo, endp, e);
			/* all its siblings... */
			for (s = e->delta_sibling; s; s = s->delta_sibling) {
				add_to_write_order(wo, endp, s);
			}
		}
		/* drop down a level to add left subtree nodes if possible */
		if (e->delta_child) {
			add_to_order = 1;
			e = e->delta_child;
		} else {
			add_to_order = 0;
			/* our sibling might have some children, it is next */
			if (e->delta_sibling) {
				e = e->delta_sibling;
				continue;
			}
			/* go back to our parent node */
			e = e->delta;
			while (e && !e->delta_sibling) {
				/* we're on the right side of a subtree, keep
				 * going up until we can go right again */
				e = e->delta;
			}
			if (!e) {
				/* done- we hit our original root node */
				return;
			}
			/* pass it off to sibling at this level */
			e = e->delta_sibling;
		}
	};
}

static void add_family_to_write_order(struct object_entry **wo,
				      unsigned int *endp,
				      struct object_entry *e)
{
	struct object_entry *root;

	for (root = e; root->delta; root = root->delta)
		; /* nothing */
	add_descendants_to_write_order(wo, endp, root);
}

static struct object_entry **compute_write_order(void)
{
	unsigned int i, wo_end, last_untagged;

	struct object_entry **wo = xmalloc(nr_objects * sizeof(*wo));

	for (i = 0; i < nr_objects; i++) {
		objects[i].tagged = 0;
		objects[i].filled = 0;
		objects[i].delta_child = NULL;
		objects[i].delta_sibling = NULL;
	}

	/*
	 * Fully connect delta_child/delta_sibling network.
	 * Make sure delta_sibling is sorted in the original
	 * recency order.
	 */
	for (i = nr_objects; i > 0;) {
		struct object_entry *e = &objects[--i];
		if (!e->delta)
			continue;
		/* Mark me as the first child */
		e->delta_sibling = e->delta->delta_child;
		e->delta->delta_child = e;
	}

	/*
	 * Mark objects that are at the tip of tags.
	 */
	for_each_tag_ref(mark_tagged, NULL);

	/*
	 * Give the objects in the original recency order until
	 * we see a tagged tip.
	 */
	for (i = wo_end = 0; i < nr_objects; i++) {
		if (objects[i].tagged)
			break;
		add_to_write_order(wo, &wo_end, &objects[i]);
	}
	last_untagged = i;

	/*
	 * Then fill all the tagged tips.
	 */
	for (; i < nr_objects; i++) {
		if (objects[i].tagged)
			add_to_write_order(wo, &wo_end, &objects[i]);
	}

	/*
	 * And then all remaining commits and tags.
	 */
	for (i = last_untagged; i < nr_objects; i++) {
		if (objects[i].type != OBJ_COMMIT &&
		    objects[i].type != OBJ_TAG)
			continue;
		add_to_write_order(wo, &wo_end, &objects[i]);
	}

	/*
	 * And then all the trees.
	 */
	for (i = last_untagged; i < nr_objects; i++) {
		if (objects[i].type != OBJ_TREE)
			continue;
		add_to_write_order(wo, &wo_end, &objects[i]);
	}

	/*
	 * Finally all the rest in really tight order
	 */
	for (i = last_untagged; i < nr_objects; i++) {
		if (!objects[i].filled)
			add_family_to_write_order(wo, &wo_end, &objects[i]);
	}

	if (wo_end != nr_objects)
		die("ordered %u objects, expected %"PRIu32, wo_end, nr_objects);

	return wo;
}

static void write_pack_file(void)
{
	uint32_t i = 0, j;
	struct sha1file *f;
	off_t offset;
	struct pack_header hdr;
	uint32_t nr_remaining = nr_result;
	time_t last_mtime = 0;
	struct object_entry **write_order;

	if (progress > pack_to_stdout)
		progress_state = start_progress("Writing objects", nr_result);
	written_list = xmalloc(nr_objects * sizeof(*written_list));
	write_order = compute_write_order();

	do {
		unsigned char sha1[20];
		char *pack_tmp_name = NULL;

		if (pack_to_stdout) {
			f = sha1fd_throughput(1, "<stdout>", progress_state);
		} else {
			char tmpname[PATH_MAX];
			int fd;
			fd = odb_mkstemp(tmpname, sizeof(tmpname),
					 "pack/tmp_pack_XXXXXX");
			pack_tmp_name = xstrdup(tmpname);
			f = sha1fd(fd, pack_tmp_name);
		}

		hdr.hdr_signature = htonl(PACK_SIGNATURE);
		hdr.hdr_version = htonl(PACK_VERSION);
		hdr.hdr_entries = htonl(nr_remaining);
		sha1write(f, &hdr, sizeof(hdr));
		offset = sizeof(hdr);
		nr_written = 0;
		for (; i < nr_objects; i++) {
<<<<<<< HEAD
			struct object_entry *e = write_order[i];
			if (!write_one(f, e, &offset))
=======
			if (write_one(f, objects + i, &offset) == WRITE_ONE_BREAK)
>>>>>>> f63c79db
				break;
			display_progress(progress_state, written);
		}

		/*
		 * Did we write the wrong # entries in the header?
		 * If so, rewrite it like in fast-import
		 */
		if (pack_to_stdout) {
			sha1close(f, sha1, CSUM_CLOSE);
		} else if (nr_written == nr_remaining) {
			sha1close(f, sha1, CSUM_FSYNC);
		} else {
			int fd = sha1close(f, sha1, 0);
			fixup_pack_header_footer(fd, sha1, pack_tmp_name,
						 nr_written, sha1, offset);
			close(fd);
		}

		if (!pack_to_stdout) {
			struct stat st;
			const char *idx_tmp_name;
			char tmpname[PATH_MAX];

			idx_tmp_name = write_idx_file(NULL, written_list, nr_written,
						      &pack_idx_opts, sha1);

			snprintf(tmpname, sizeof(tmpname), "%s-%s.pack",
				 base_name, sha1_to_hex(sha1));
			free_pack_by_name(tmpname);
			if (adjust_shared_perm(pack_tmp_name))
				die_errno("unable to make temporary pack file readable");
			if (rename(pack_tmp_name, tmpname))
				die_errno("unable to rename temporary pack file");

			/*
			 * Packs are runtime accessed in their mtime
			 * order since newer packs are more likely to contain
			 * younger objects.  So if we are creating multiple
			 * packs then we should modify the mtime of later ones
			 * to preserve this property.
			 */
			if (stat(tmpname, &st) < 0) {
				warning("failed to stat %s: %s",
					tmpname, strerror(errno));
			} else if (!last_mtime) {
				last_mtime = st.st_mtime;
			} else {
				struct utimbuf utb;
				utb.actime = st.st_atime;
				utb.modtime = --last_mtime;
				if (utime(tmpname, &utb) < 0)
					warning("failed utime() on %s: %s",
						tmpname, strerror(errno));
			}

			snprintf(tmpname, sizeof(tmpname), "%s-%s.idx",
				 base_name, sha1_to_hex(sha1));
			if (adjust_shared_perm(idx_tmp_name))
				die_errno("unable to make temporary index file readable");
			if (rename(idx_tmp_name, tmpname))
				die_errno("unable to rename temporary index file");

			free((void *) idx_tmp_name);
			free(pack_tmp_name);
			puts(sha1_to_hex(sha1));
		}

		/* mark written objects as written to previous pack */
		for (j = 0; j < nr_written; j++) {
			written_list[j]->offset = (off_t)-1;
		}
		nr_remaining -= nr_written;
	} while (nr_remaining && i < nr_objects);

	free(written_list);
	free(write_order);
	stop_progress(&progress_state);
	if (written != nr_result)
		die("wrote %"PRIu32" objects while expecting %"PRIu32,
			written, nr_result);
}

static int locate_object_entry_hash(const unsigned char *sha1)
{
	int i;
	unsigned int ui;
	memcpy(&ui, sha1, sizeof(unsigned int));
	i = ui % object_ix_hashsz;
	while (0 < object_ix[i]) {
		if (!hashcmp(sha1, objects[object_ix[i] - 1].idx.sha1))
			return i;
		if (++i == object_ix_hashsz)
			i = 0;
	}
	return -1 - i;
}

static struct object_entry *locate_object_entry(const unsigned char *sha1)
{
	int i;

	if (!object_ix_hashsz)
		return NULL;

	i = locate_object_entry_hash(sha1);
	if (0 <= i)
		return &objects[object_ix[i]-1];
	return NULL;
}

static void rehash_objects(void)
{
	uint32_t i;
	struct object_entry *oe;

	object_ix_hashsz = nr_objects * 3;
	if (object_ix_hashsz < 1024)
		object_ix_hashsz = 1024;
	object_ix = xrealloc(object_ix, sizeof(int) * object_ix_hashsz);
	memset(object_ix, 0, sizeof(int) * object_ix_hashsz);
	for (i = 0, oe = objects; i < nr_objects; i++, oe++) {
		int ix = locate_object_entry_hash(oe->idx.sha1);
		if (0 <= ix)
			continue;
		ix = -1 - ix;
		object_ix[ix] = i + 1;
	}
}

static unsigned name_hash(const char *name)
{
	unsigned c, hash = 0;

	if (!name)
		return 0;

	/*
	 * This effectively just creates a sortable number from the
	 * last sixteen non-whitespace characters. Last characters
	 * count "most", so things that end in ".c" sort together.
	 */
	while ((c = *name++) != 0) {
		if (isspace(c))
			continue;
		hash = (hash >> 2) + (c << 24);
	}
	return hash;
}

static void setup_delta_attr_check(struct git_attr_check *check)
{
	static struct git_attr *attr_delta;

	if (!attr_delta)
		attr_delta = git_attr("delta");

	check[0].attr = attr_delta;
}

static int no_try_delta(const char *path)
{
	struct git_attr_check check[1];

	setup_delta_attr_check(check);
	if (git_check_attr(path, ARRAY_SIZE(check), check))
		return 0;
	if (ATTR_FALSE(check->value))
		return 1;
	return 0;
}

static int add_object_entry(const unsigned char *sha1, enum object_type type,
			    const char *name, int exclude)
{
	struct object_entry *entry;
	struct packed_git *p, *found_pack = NULL;
	off_t found_offset = 0;
	int ix;
	unsigned hash = name_hash(name);

	ix = nr_objects ? locate_object_entry_hash(sha1) : -1;
	if (ix >= 0) {
		if (exclude) {
			entry = objects + object_ix[ix] - 1;
			if (!entry->preferred_base)
				nr_result--;
			entry->preferred_base = 1;
		}
		return 0;
	}

	if (!exclude && local && has_loose_object_nonlocal(sha1))
		return 0;

	for (p = packed_git; p; p = p->next) {
		off_t offset = find_pack_entry_one(sha1, p);
		if (offset) {
			if (!found_pack) {
				if (!is_pack_valid(p)) {
					warning("packfile %s cannot be accessed", p->pack_name);
					continue;
				}
				found_offset = offset;
				found_pack = p;
			}
			if (exclude)
				break;
			if (incremental)
				return 0;
			if (local && !p->pack_local)
				return 0;
			if (ignore_packed_keep && p->pack_local && p->pack_keep)
				return 0;
		}
	}

	if (nr_objects >= nr_alloc) {
		nr_alloc = (nr_alloc  + 1024) * 3 / 2;
		objects = xrealloc(objects, nr_alloc * sizeof(*entry));
	}

	entry = objects + nr_objects++;
	memset(entry, 0, sizeof(*entry));
	hashcpy(entry->idx.sha1, sha1);
	entry->hash = hash;
	if (type)
		entry->type = type;
	if (exclude)
		entry->preferred_base = 1;
	else
		nr_result++;
	if (found_pack) {
		entry->in_pack = found_pack;
		entry->in_pack_offset = found_offset;
	}

	if (object_ix_hashsz * 3 <= nr_objects * 4)
		rehash_objects();
	else
		object_ix[-1 - ix] = nr_objects;

	display_progress(progress_state, nr_objects);

	if (name && no_try_delta(name))
		entry->no_try_delta = 1;

	return 1;
}

struct pbase_tree_cache {
	unsigned char sha1[20];
	int ref;
	int temporary;
	void *tree_data;
	unsigned long tree_size;
};

static struct pbase_tree_cache *(pbase_tree_cache[256]);
static int pbase_tree_cache_ix(const unsigned char *sha1)
{
	return sha1[0] % ARRAY_SIZE(pbase_tree_cache);
}
static int pbase_tree_cache_ix_incr(int ix)
{
	return (ix+1) % ARRAY_SIZE(pbase_tree_cache);
}

static struct pbase_tree {
	struct pbase_tree *next;
	/* This is a phony "cache" entry; we are not
	 * going to evict it nor find it through _get()
	 * mechanism -- this is for the toplevel node that
	 * would almost always change with any commit.
	 */
	struct pbase_tree_cache pcache;
} *pbase_tree;

static struct pbase_tree_cache *pbase_tree_get(const unsigned char *sha1)
{
	struct pbase_tree_cache *ent, *nent;
	void *data;
	unsigned long size;
	enum object_type type;
	int neigh;
	int my_ix = pbase_tree_cache_ix(sha1);
	int available_ix = -1;

	/* pbase-tree-cache acts as a limited hashtable.
	 * your object will be found at your index or within a few
	 * slots after that slot if it is cached.
	 */
	for (neigh = 0; neigh < 8; neigh++) {
		ent = pbase_tree_cache[my_ix];
		if (ent && !hashcmp(ent->sha1, sha1)) {
			ent->ref++;
			return ent;
		}
		else if (((available_ix < 0) && (!ent || !ent->ref)) ||
			 ((0 <= available_ix) &&
			  (!ent && pbase_tree_cache[available_ix])))
			available_ix = my_ix;
		if (!ent)
			break;
		my_ix = pbase_tree_cache_ix_incr(my_ix);
	}

	/* Did not find one.  Either we got a bogus request or
	 * we need to read and perhaps cache.
	 */
	data = read_sha1_file(sha1, &type, &size);
	if (!data)
		return NULL;
	if (type != OBJ_TREE) {
		free(data);
		return NULL;
	}

	/* We need to either cache or return a throwaway copy */

	if (available_ix < 0)
		ent = NULL;
	else {
		ent = pbase_tree_cache[available_ix];
		my_ix = available_ix;
	}

	if (!ent) {
		nent = xmalloc(sizeof(*nent));
		nent->temporary = (available_ix < 0);
	}
	else {
		/* evict and reuse */
		free(ent->tree_data);
		nent = ent;
	}
	hashcpy(nent->sha1, sha1);
	nent->tree_data = data;
	nent->tree_size = size;
	nent->ref = 1;
	if (!nent->temporary)
		pbase_tree_cache[my_ix] = nent;
	return nent;
}

static void pbase_tree_put(struct pbase_tree_cache *cache)
{
	if (!cache->temporary) {
		cache->ref--;
		return;
	}
	free(cache->tree_data);
	free(cache);
}

static int name_cmp_len(const char *name)
{
	int i;
	for (i = 0; name[i] && name[i] != '\n' && name[i] != '/'; i++)
		;
	return i;
}

static void add_pbase_object(struct tree_desc *tree,
			     const char *name,
			     int cmplen,
			     const char *fullname)
{
	struct name_entry entry;
	int cmp;

	while (tree_entry(tree,&entry)) {
		if (S_ISGITLINK(entry.mode))
			continue;
		cmp = tree_entry_len(&entry) != cmplen ? 1 :
		      memcmp(name, entry.path, cmplen);
		if (cmp > 0)
			continue;
		if (cmp < 0)
			return;
		if (name[cmplen] != '/') {
			add_object_entry(entry.sha1,
					 object_type(entry.mode),
					 fullname, 1);
			return;
		}
		if (S_ISDIR(entry.mode)) {
			struct tree_desc sub;
			struct pbase_tree_cache *tree;
			const char *down = name+cmplen+1;
			int downlen = name_cmp_len(down);

			tree = pbase_tree_get(entry.sha1);
			if (!tree)
				return;
			init_tree_desc(&sub, tree->tree_data, tree->tree_size);

			add_pbase_object(&sub, down, downlen, fullname);
			pbase_tree_put(tree);
		}
	}
}

static unsigned *done_pbase_paths;
static int done_pbase_paths_num;
static int done_pbase_paths_alloc;
static int done_pbase_path_pos(unsigned hash)
{
	int lo = 0;
	int hi = done_pbase_paths_num;
	while (lo < hi) {
		int mi = (hi + lo) / 2;
		if (done_pbase_paths[mi] == hash)
			return mi;
		if (done_pbase_paths[mi] < hash)
			hi = mi;
		else
			lo = mi + 1;
	}
	return -lo-1;
}

static int check_pbase_path(unsigned hash)
{
	int pos = (!done_pbase_paths) ? -1 : done_pbase_path_pos(hash);
	if (0 <= pos)
		return 1;
	pos = -pos - 1;
	if (done_pbase_paths_alloc <= done_pbase_paths_num) {
		done_pbase_paths_alloc = alloc_nr(done_pbase_paths_alloc);
		done_pbase_paths = xrealloc(done_pbase_paths,
					    done_pbase_paths_alloc *
					    sizeof(unsigned));
	}
	done_pbase_paths_num++;
	if (pos < done_pbase_paths_num)
		memmove(done_pbase_paths + pos + 1,
			done_pbase_paths + pos,
			(done_pbase_paths_num - pos - 1) * sizeof(unsigned));
	done_pbase_paths[pos] = hash;
	return 0;
}

static void add_preferred_base_object(const char *name)
{
	struct pbase_tree *it;
	int cmplen;
	unsigned hash = name_hash(name);

	if (!num_preferred_base || check_pbase_path(hash))
		return;

	cmplen = name_cmp_len(name);
	for (it = pbase_tree; it; it = it->next) {
		if (cmplen == 0) {
			add_object_entry(it->pcache.sha1, OBJ_TREE, NULL, 1);
		}
		else {
			struct tree_desc tree;
			init_tree_desc(&tree, it->pcache.tree_data, it->pcache.tree_size);
			add_pbase_object(&tree, name, cmplen, name);
		}
	}
}

static void add_preferred_base(unsigned char *sha1)
{
	struct pbase_tree *it;
	void *data;
	unsigned long size;
	unsigned char tree_sha1[20];

	if (window <= num_preferred_base++)
		return;

	data = read_object_with_reference(sha1, tree_type, &size, tree_sha1);
	if (!data)
		return;

	for (it = pbase_tree; it; it = it->next) {
		if (!hashcmp(it->pcache.sha1, tree_sha1)) {
			free(data);
			return;
		}
	}

	it = xcalloc(1, sizeof(*it));
	it->next = pbase_tree;
	pbase_tree = it;

	hashcpy(it->pcache.sha1, tree_sha1);
	it->pcache.tree_data = data;
	it->pcache.tree_size = size;
}

static void cleanup_preferred_base(void)
{
	struct pbase_tree *it;
	unsigned i;

	it = pbase_tree;
	pbase_tree = NULL;
	while (it) {
		struct pbase_tree *this = it;
		it = this->next;
		free(this->pcache.tree_data);
		free(this);
	}

	for (i = 0; i < ARRAY_SIZE(pbase_tree_cache); i++) {
		if (!pbase_tree_cache[i])
			continue;
		free(pbase_tree_cache[i]->tree_data);
		free(pbase_tree_cache[i]);
		pbase_tree_cache[i] = NULL;
	}

	free(done_pbase_paths);
	done_pbase_paths = NULL;
	done_pbase_paths_num = done_pbase_paths_alloc = 0;
}

static void check_object(struct object_entry *entry)
{
	if (entry->in_pack) {
		struct packed_git *p = entry->in_pack;
		struct pack_window *w_curs = NULL;
		const unsigned char *base_ref = NULL;
		struct object_entry *base_entry;
		unsigned long used, used_0;
		unsigned long avail;
		off_t ofs;
		unsigned char *buf, c;

		buf = use_pack(p, &w_curs, entry->in_pack_offset, &avail);

		/*
		 * We want in_pack_type even if we do not reuse delta
		 * since non-delta representations could still be reused.
		 */
		used = unpack_object_header_buffer(buf, avail,
						   &entry->in_pack_type,
						   &entry->size);
		if (used == 0)
			goto give_up;

		/*
		 * Determine if this is a delta and if so whether we can
		 * reuse it or not.  Otherwise let's find out as cheaply as
		 * possible what the actual type and size for this object is.
		 */
		switch (entry->in_pack_type) {
		default:
			/* Not a delta hence we've already got all we need. */
			entry->type = entry->in_pack_type;
			entry->in_pack_header_size = used;
			if (entry->type < OBJ_COMMIT || entry->type > OBJ_BLOB)
				goto give_up;
			unuse_pack(&w_curs);
			return;
		case OBJ_REF_DELTA:
			if (reuse_delta && !entry->preferred_base)
				base_ref = use_pack(p, &w_curs,
						entry->in_pack_offset + used, NULL);
			entry->in_pack_header_size = used + 20;
			break;
		case OBJ_OFS_DELTA:
			buf = use_pack(p, &w_curs,
				       entry->in_pack_offset + used, NULL);
			used_0 = 0;
			c = buf[used_0++];
			ofs = c & 127;
			while (c & 128) {
				ofs += 1;
				if (!ofs || MSB(ofs, 7)) {
					error("delta base offset overflow in pack for %s",
					      sha1_to_hex(entry->idx.sha1));
					goto give_up;
				}
				c = buf[used_0++];
				ofs = (ofs << 7) + (c & 127);
			}
			ofs = entry->in_pack_offset - ofs;
			if (ofs <= 0 || ofs >= entry->in_pack_offset) {
				error("delta base offset out of bound for %s",
				      sha1_to_hex(entry->idx.sha1));
				goto give_up;
			}
			if (reuse_delta && !entry->preferred_base) {
				struct revindex_entry *revidx;
				revidx = find_pack_revindex(p, ofs);
				if (!revidx)
					goto give_up;
				base_ref = nth_packed_object_sha1(p, revidx->nr);
			}
			entry->in_pack_header_size = used + used_0;
			break;
		}

		if (base_ref && (base_entry = locate_object_entry(base_ref))) {
			/*
			 * If base_ref was set above that means we wish to
			 * reuse delta data, and we even found that base
			 * in the list of objects we want to pack. Goodie!
			 *
			 * Depth value does not matter - find_deltas() will
			 * never consider reused delta as the base object to
			 * deltify other objects against, in order to avoid
			 * circular deltas.
			 */
			entry->type = entry->in_pack_type;
			entry->delta = base_entry;
			entry->delta_size = entry->size;
			entry->delta_sibling = base_entry->delta_child;
			base_entry->delta_child = entry;
			unuse_pack(&w_curs);
			return;
		}

		if (entry->type) {
			/*
			 * This must be a delta and we already know what the
			 * final object type is.  Let's extract the actual
			 * object size from the delta header.
			 */
			entry->size = get_size_from_delta(p, &w_curs,
					entry->in_pack_offset + entry->in_pack_header_size);
			if (entry->size == 0)
				goto give_up;
			unuse_pack(&w_curs);
			return;
		}

		/*
		 * No choice but to fall back to the recursive delta walk
		 * with sha1_object_info() to find about the object type
		 * at this point...
		 */
		give_up:
		unuse_pack(&w_curs);
	}

	entry->type = sha1_object_info(entry->idx.sha1, &entry->size);
	/*
	 * The error condition is checked in prepare_pack().  This is
	 * to permit a missing preferred base object to be ignored
	 * as a preferred base.  Doing so can result in a larger
	 * pack file, but the transfer will still take place.
	 */
}

static int pack_offset_sort(const void *_a, const void *_b)
{
	const struct object_entry *a = *(struct object_entry **)_a;
	const struct object_entry *b = *(struct object_entry **)_b;

	/* avoid filesystem trashing with loose objects */
	if (!a->in_pack && !b->in_pack)
		return hashcmp(a->idx.sha1, b->idx.sha1);

	if (a->in_pack < b->in_pack)
		return -1;
	if (a->in_pack > b->in_pack)
		return 1;
	return a->in_pack_offset < b->in_pack_offset ? -1 :
			(a->in_pack_offset > b->in_pack_offset);
}

static void get_object_details(void)
{
	uint32_t i;
	struct object_entry **sorted_by_offset;

	sorted_by_offset = xcalloc(nr_objects, sizeof(struct object_entry *));
	for (i = 0; i < nr_objects; i++)
		sorted_by_offset[i] = objects + i;
	qsort(sorted_by_offset, nr_objects, sizeof(*sorted_by_offset), pack_offset_sort);

	for (i = 0; i < nr_objects; i++) {
		struct object_entry *entry = sorted_by_offset[i];
		check_object(entry);
		if (big_file_threshold <= entry->size)
			entry->no_try_delta = 1;
	}

	free(sorted_by_offset);
}

/*
 * We search for deltas in a list sorted by type, by filename hash, and then
 * by size, so that we see progressively smaller and smaller files.
 * That's because we prefer deltas to be from the bigger file
 * to the smaller -- deletes are potentially cheaper, but perhaps
 * more importantly, the bigger file is likely the more recent
 * one.  The deepest deltas are therefore the oldest objects which are
 * less susceptible to be accessed often.
 */
static int type_size_sort(const void *_a, const void *_b)
{
	const struct object_entry *a = *(struct object_entry **)_a;
	const struct object_entry *b = *(struct object_entry **)_b;

	if (a->type > b->type)
		return -1;
	if (a->type < b->type)
		return 1;
	if (a->hash > b->hash)
		return -1;
	if (a->hash < b->hash)
		return 1;
	if (a->preferred_base > b->preferred_base)
		return -1;
	if (a->preferred_base < b->preferred_base)
		return 1;
	if (a->size > b->size)
		return -1;
	if (a->size < b->size)
		return 1;
	return a < b ? -1 : (a > b);  /* newest first */
}

struct unpacked {
	struct object_entry *entry;
	void *data;
	struct delta_index *index;
	unsigned depth;
};

static int delta_cacheable(unsigned long src_size, unsigned long trg_size,
			   unsigned long delta_size)
{
	if (max_delta_cache_size && delta_cache_size + delta_size > max_delta_cache_size)
		return 0;

	if (delta_size < cache_max_small_delta_size)
		return 1;

	/* cache delta, if objects are large enough compared to delta size */
	if ((src_size >> 20) + (trg_size >> 21) > (delta_size >> 10))
		return 1;

	return 0;
}

#ifndef NO_PTHREADS

static pthread_mutex_t read_mutex;
#define read_lock()		pthread_mutex_lock(&read_mutex)
#define read_unlock()		pthread_mutex_unlock(&read_mutex)

static pthread_mutex_t cache_mutex;
#define cache_lock()		pthread_mutex_lock(&cache_mutex)
#define cache_unlock()		pthread_mutex_unlock(&cache_mutex)

static pthread_mutex_t progress_mutex;
#define progress_lock()		pthread_mutex_lock(&progress_mutex)
#define progress_unlock()	pthread_mutex_unlock(&progress_mutex)

#else

#define read_lock()		(void)0
#define read_unlock()		(void)0
#define cache_lock()		(void)0
#define cache_unlock()		(void)0
#define progress_lock()		(void)0
#define progress_unlock()	(void)0

#endif

static int try_delta(struct unpacked *trg, struct unpacked *src,
		     unsigned max_depth, unsigned long *mem_usage)
{
	struct object_entry *trg_entry = trg->entry;
	struct object_entry *src_entry = src->entry;
	unsigned long trg_size, src_size, delta_size, sizediff, max_size, sz;
	unsigned ref_depth;
	enum object_type type;
	void *delta_buf;

	/* Don't bother doing diffs between different types */
	if (trg_entry->type != src_entry->type)
		return -1;

	/*
	 * We do not bother to try a delta that we discarded
	 * on an earlier try, but only when reusing delta data.
	 */
	if (reuse_delta && trg_entry->in_pack &&
	    trg_entry->in_pack == src_entry->in_pack &&
	    trg_entry->in_pack_type != OBJ_REF_DELTA &&
	    trg_entry->in_pack_type != OBJ_OFS_DELTA)
		return 0;

	/* Let's not bust the allowed depth. */
	if (src->depth >= max_depth)
		return 0;

	/* Now some size filtering heuristics. */
	trg_size = trg_entry->size;
	if (!trg_entry->delta) {
		max_size = trg_size/2 - 20;
		ref_depth = 1;
	} else {
		max_size = trg_entry->delta_size;
		ref_depth = trg->depth;
	}
	max_size = (uint64_t)max_size * (max_depth - src->depth) /
						(max_depth - ref_depth + 1);
	if (max_size == 0)
		return 0;
	src_size = src_entry->size;
	sizediff = src_size < trg_size ? trg_size - src_size : 0;
	if (sizediff >= max_size)
		return 0;
	if (trg_size < src_size / 32)
		return 0;

	/* Load data if not already done */
	if (!trg->data) {
		read_lock();
		trg->data = read_sha1_file(trg_entry->idx.sha1, &type, &sz);
		read_unlock();
		if (!trg->data)
			die("object %s cannot be read",
			    sha1_to_hex(trg_entry->idx.sha1));
		if (sz != trg_size)
			die("object %s inconsistent object length (%lu vs %lu)",
			    sha1_to_hex(trg_entry->idx.sha1), sz, trg_size);
		*mem_usage += sz;
	}
	if (!src->data) {
		read_lock();
		src->data = read_sha1_file(src_entry->idx.sha1, &type, &sz);
		read_unlock();
		if (!src->data) {
			if (src_entry->preferred_base) {
				static int warned = 0;
				if (!warned++)
					warning("object %s cannot be read",
						sha1_to_hex(src_entry->idx.sha1));
				/*
				 * Those objects are not included in the
				 * resulting pack.  Be resilient and ignore
				 * them if they can't be read, in case the
				 * pack could be created nevertheless.
				 */
				return 0;
			}
			die("object %s cannot be read",
			    sha1_to_hex(src_entry->idx.sha1));
		}
		if (sz != src_size)
			die("object %s inconsistent object length (%lu vs %lu)",
			    sha1_to_hex(src_entry->idx.sha1), sz, src_size);
		*mem_usage += sz;
	}
	if (!src->index) {
		src->index = create_delta_index(src->data, src_size);
		if (!src->index) {
			static int warned = 0;
			if (!warned++)
				warning("suboptimal pack - out of memory");
			return 0;
		}
		*mem_usage += sizeof_delta_index(src->index);
	}

	delta_buf = create_delta(src->index, trg->data, trg_size, &delta_size, max_size);
	if (!delta_buf)
		return 0;

	if (trg_entry->delta) {
		/* Prefer only shallower same-sized deltas. */
		if (delta_size == trg_entry->delta_size &&
		    src->depth + 1 >= trg->depth) {
			free(delta_buf);
			return 0;
		}
	}

	/*
	 * Handle memory allocation outside of the cache
	 * accounting lock.  Compiler will optimize the strangeness
	 * away when NO_PTHREADS is defined.
	 */
	free(trg_entry->delta_data);
	cache_lock();
	if (trg_entry->delta_data) {
		delta_cache_size -= trg_entry->delta_size;
		trg_entry->delta_data = NULL;
	}
	if (delta_cacheable(src_size, trg_size, delta_size)) {
		delta_cache_size += delta_size;
		cache_unlock();
		trg_entry->delta_data = xrealloc(delta_buf, delta_size);
	} else {
		cache_unlock();
		free(delta_buf);
	}

	trg_entry->delta = src_entry;
	trg_entry->delta_size = delta_size;
	trg->depth = src->depth + 1;

	return 1;
}

static unsigned int check_delta_limit(struct object_entry *me, unsigned int n)
{
	struct object_entry *child = me->delta_child;
	unsigned int m = n;
	while (child) {
		unsigned int c = check_delta_limit(child, n + 1);
		if (m < c)
			m = c;
		child = child->delta_sibling;
	}
	return m;
}

static unsigned long free_unpacked(struct unpacked *n)
{
	unsigned long freed_mem = sizeof_delta_index(n->index);
	free_delta_index(n->index);
	n->index = NULL;
	if (n->data) {
		freed_mem += n->entry->size;
		free(n->data);
		n->data = NULL;
	}
	n->entry = NULL;
	n->depth = 0;
	return freed_mem;
}

static void find_deltas(struct object_entry **list, unsigned *list_size,
			int window, int depth, unsigned *processed)
{
	uint32_t i, idx = 0, count = 0;
	struct unpacked *array;
	unsigned long mem_usage = 0;

	array = xcalloc(window, sizeof(struct unpacked));

	for (;;) {
		struct object_entry *entry;
		struct unpacked *n = array + idx;
		int j, max_depth, best_base = -1;

		progress_lock();
		if (!*list_size) {
			progress_unlock();
			break;
		}
		entry = *list++;
		(*list_size)--;
		if (!entry->preferred_base) {
			(*processed)++;
			display_progress(progress_state, *processed);
		}
		progress_unlock();

		mem_usage -= free_unpacked(n);
		n->entry = entry;

		while (window_memory_limit &&
		       mem_usage > window_memory_limit &&
		       count > 1) {
			uint32_t tail = (idx + window - count) % window;
			mem_usage -= free_unpacked(array + tail);
			count--;
		}

		/* We do not compute delta to *create* objects we are not
		 * going to pack.
		 */
		if (entry->preferred_base)
			goto next;

		/*
		 * If the current object is at pack edge, take the depth the
		 * objects that depend on the current object into account
		 * otherwise they would become too deep.
		 */
		max_depth = depth;
		if (entry->delta_child) {
			max_depth -= check_delta_limit(entry, 0);
			if (max_depth <= 0)
				goto next;
		}

		j = window;
		while (--j > 0) {
			int ret;
			uint32_t other_idx = idx + j;
			struct unpacked *m;
			if (other_idx >= window)
				other_idx -= window;
			m = array + other_idx;
			if (!m->entry)
				break;
			ret = try_delta(n, m, max_depth, &mem_usage);
			if (ret < 0)
				break;
			else if (ret > 0)
				best_base = other_idx;
		}

		/*
		 * If we decided to cache the delta data, then it is best
		 * to compress it right away.  First because we have to do
		 * it anyway, and doing it here while we're threaded will
		 * save a lot of time in the non threaded write phase,
		 * as well as allow for caching more deltas within
		 * the same cache size limit.
		 * ...
		 * But only if not writing to stdout, since in that case
		 * the network is most likely throttling writes anyway,
		 * and therefore it is best to go to the write phase ASAP
		 * instead, as we can afford spending more time compressing
		 * between writes at that moment.
		 */
		if (entry->delta_data && !pack_to_stdout) {
			entry->z_delta_size = do_compress(&entry->delta_data,
							  entry->delta_size);
			cache_lock();
			delta_cache_size -= entry->delta_size;
			delta_cache_size += entry->z_delta_size;
			cache_unlock();
		}

		/* if we made n a delta, and if n is already at max
		 * depth, leaving it in the window is pointless.  we
		 * should evict it first.
		 */
		if (entry->delta && max_depth <= n->depth)
			continue;

		/*
		 * Move the best delta base up in the window, after the
		 * currently deltified object, to keep it longer.  It will
		 * be the first base object to be attempted next.
		 */
		if (entry->delta) {
			struct unpacked swap = array[best_base];
			int dist = (window + idx - best_base) % window;
			int dst = best_base;
			while (dist--) {
				int src = (dst + 1) % window;
				array[dst] = array[src];
				dst = src;
			}
			array[dst] = swap;
		}

		next:
		idx++;
		if (count + 1 < window)
			count++;
		if (idx >= window)
			idx = 0;
	}

	for (i = 0; i < window; ++i) {
		free_delta_index(array[i].index);
		free(array[i].data);
	}
	free(array);
}

#ifndef NO_PTHREADS

static void try_to_free_from_threads(size_t size)
{
	read_lock();
	release_pack_memory(size, -1);
	read_unlock();
}

static try_to_free_t old_try_to_free_routine;

/*
 * The main thread waits on the condition that (at least) one of the workers
 * has stopped working (which is indicated in the .working member of
 * struct thread_params).
 * When a work thread has completed its work, it sets .working to 0 and
 * signals the main thread and waits on the condition that .data_ready
 * becomes 1.
 */

struct thread_params {
	pthread_t thread;
	struct object_entry **list;
	unsigned list_size;
	unsigned remaining;
	int window;
	int depth;
	int working;
	int data_ready;
	pthread_mutex_t mutex;
	pthread_cond_t cond;
	unsigned *processed;
};

static pthread_cond_t progress_cond;

/*
 * Mutex and conditional variable can't be statically-initialized on Windows.
 */
static void init_threaded_search(void)
{
	init_recursive_mutex(&read_mutex);
	pthread_mutex_init(&cache_mutex, NULL);
	pthread_mutex_init(&progress_mutex, NULL);
	pthread_cond_init(&progress_cond, NULL);
	old_try_to_free_routine = set_try_to_free_routine(try_to_free_from_threads);
}

static void cleanup_threaded_search(void)
{
	set_try_to_free_routine(old_try_to_free_routine);
	pthread_cond_destroy(&progress_cond);
	pthread_mutex_destroy(&read_mutex);
	pthread_mutex_destroy(&cache_mutex);
	pthread_mutex_destroy(&progress_mutex);
}

static void *threaded_find_deltas(void *arg)
{
	struct thread_params *me = arg;

	while (me->remaining) {
		find_deltas(me->list, &me->remaining,
			    me->window, me->depth, me->processed);

		progress_lock();
		me->working = 0;
		pthread_cond_signal(&progress_cond);
		progress_unlock();

		/*
		 * We must not set ->data_ready before we wait on the
		 * condition because the main thread may have set it to 1
		 * before we get here. In order to be sure that new
		 * work is available if we see 1 in ->data_ready, it
		 * was initialized to 0 before this thread was spawned
		 * and we reset it to 0 right away.
		 */
		pthread_mutex_lock(&me->mutex);
		while (!me->data_ready)
			pthread_cond_wait(&me->cond, &me->mutex);
		me->data_ready = 0;
		pthread_mutex_unlock(&me->mutex);
	}
	/* leave ->working 1 so that this doesn't get more work assigned */
	return NULL;
}

static void ll_find_deltas(struct object_entry **list, unsigned list_size,
			   int window, int depth, unsigned *processed)
{
	struct thread_params *p;
	int i, ret, active_threads = 0;

	init_threaded_search();

	if (!delta_search_threads)	/* --threads=0 means autodetect */
		delta_search_threads = online_cpus();
	if (delta_search_threads <= 1) {
		find_deltas(list, &list_size, window, depth, processed);
		cleanup_threaded_search();
		return;
	}
	if (progress > pack_to_stdout)
		fprintf(stderr, "Delta compression using up to %d threads.\n",
				delta_search_threads);
	p = xcalloc(delta_search_threads, sizeof(*p));

	/* Partition the work amongst work threads. */
	for (i = 0; i < delta_search_threads; i++) {
		unsigned sub_size = list_size / (delta_search_threads - i);

		/* don't use too small segments or no deltas will be found */
		if (sub_size < 2*window && i+1 < delta_search_threads)
			sub_size = 0;

		p[i].window = window;
		p[i].depth = depth;
		p[i].processed = processed;
		p[i].working = 1;
		p[i].data_ready = 0;

		/* try to split chunks on "path" boundaries */
		while (sub_size && sub_size < list_size &&
		       list[sub_size]->hash &&
		       list[sub_size]->hash == list[sub_size-1]->hash)
			sub_size++;

		p[i].list = list;
		p[i].list_size = sub_size;
		p[i].remaining = sub_size;

		list += sub_size;
		list_size -= sub_size;
	}

	/* Start work threads. */
	for (i = 0; i < delta_search_threads; i++) {
		if (!p[i].list_size)
			continue;
		pthread_mutex_init(&p[i].mutex, NULL);
		pthread_cond_init(&p[i].cond, NULL);
		ret = pthread_create(&p[i].thread, NULL,
				     threaded_find_deltas, &p[i]);
		if (ret)
			die("unable to create thread: %s", strerror(ret));
		active_threads++;
	}

	/*
	 * Now let's wait for work completion.  Each time a thread is done
	 * with its work, we steal half of the remaining work from the
	 * thread with the largest number of unprocessed objects and give
	 * it to that newly idle thread.  This ensure good load balancing
	 * until the remaining object list segments are simply too short
	 * to be worth splitting anymore.
	 */
	while (active_threads) {
		struct thread_params *target = NULL;
		struct thread_params *victim = NULL;
		unsigned sub_size = 0;

		progress_lock();
		for (;;) {
			for (i = 0; !target && i < delta_search_threads; i++)
				if (!p[i].working)
					target = &p[i];
			if (target)
				break;
			pthread_cond_wait(&progress_cond, &progress_mutex);
		}

		for (i = 0; i < delta_search_threads; i++)
			if (p[i].remaining > 2*window &&
			    (!victim || victim->remaining < p[i].remaining))
				victim = &p[i];
		if (victim) {
			sub_size = victim->remaining / 2;
			list = victim->list + victim->list_size - sub_size;
			while (sub_size && list[0]->hash &&
			       list[0]->hash == list[-1]->hash) {
				list++;
				sub_size--;
			}
			if (!sub_size) {
				/*
				 * It is possible for some "paths" to have
				 * so many objects that no hash boundary
				 * might be found.  Let's just steal the
				 * exact half in that case.
				 */
				sub_size = victim->remaining / 2;
				list -= sub_size;
			}
			target->list = list;
			victim->list_size -= sub_size;
			victim->remaining -= sub_size;
		}
		target->list_size = sub_size;
		target->remaining = sub_size;
		target->working = 1;
		progress_unlock();

		pthread_mutex_lock(&target->mutex);
		target->data_ready = 1;
		pthread_cond_signal(&target->cond);
		pthread_mutex_unlock(&target->mutex);

		if (!sub_size) {
			pthread_join(target->thread, NULL);
			pthread_cond_destroy(&target->cond);
			pthread_mutex_destroy(&target->mutex);
			active_threads--;
		}
	}
	cleanup_threaded_search();
	free(p);
}

#else
#define ll_find_deltas(l, s, w, d, p)	find_deltas(l, &s, w, d, p)
#endif

static int add_ref_tag(const char *path, const unsigned char *sha1, int flag, void *cb_data)
{
	unsigned char peeled[20];

	if (!prefixcmp(path, "refs/tags/") && /* is a tag? */
	    !peel_ref(path, peeled)        && /* peelable? */
	    !is_null_sha1(peeled)          && /* annotated tag? */
	    locate_object_entry(peeled))      /* object packed? */
		add_object_entry(sha1, OBJ_TAG, NULL, 0);
	return 0;
}

static void prepare_pack(int window, int depth)
{
	struct object_entry **delta_list;
	uint32_t i, nr_deltas;
	unsigned n;

	get_object_details();

	/*
	 * If we're locally repacking then we need to be doubly careful
	 * from now on in order to make sure no stealth corruption gets
	 * propagated to the new pack.  Clients receiving streamed packs
	 * should validate everything they get anyway so no need to incur
	 * the additional cost here in that case.
	 */
	if (!pack_to_stdout)
		do_check_packed_object_crc = 1;

	if (!nr_objects || !window || !depth)
		return;

	delta_list = xmalloc(nr_objects * sizeof(*delta_list));
	nr_deltas = n = 0;

	for (i = 0; i < nr_objects; i++) {
		struct object_entry *entry = objects + i;

		if (entry->delta)
			/* This happens if we decided to reuse existing
			 * delta from a pack.  "reuse_delta &&" is implied.
			 */
			continue;

		if (entry->size < 50)
			continue;

		if (entry->no_try_delta)
			continue;

		if (!entry->preferred_base) {
			nr_deltas++;
			if (entry->type < 0)
				die("unable to get type of object %s",
				    sha1_to_hex(entry->idx.sha1));
		} else {
			if (entry->type < 0) {
				/*
				 * This object is not found, but we
				 * don't have to include it anyway.
				 */
				continue;
			}
		}

		delta_list[n++] = entry;
	}

	if (nr_deltas && n > 1) {
		unsigned nr_done = 0;
		if (progress)
			progress_state = start_progress("Compressing objects",
							nr_deltas);
		qsort(delta_list, n, sizeof(*delta_list), type_size_sort);
		ll_find_deltas(delta_list, n, window+1, depth, &nr_done);
		stop_progress(&progress_state);
		if (nr_done != nr_deltas)
			die("inconsistency with delta count");
	}
	free(delta_list);
}

static int git_pack_config(const char *k, const char *v, void *cb)
{
	if (!strcmp(k, "pack.window")) {
		window = git_config_int(k, v);
		return 0;
	}
	if (!strcmp(k, "pack.windowmemory")) {
		window_memory_limit = git_config_ulong(k, v);
		return 0;
	}
	if (!strcmp(k, "pack.depth")) {
		depth = git_config_int(k, v);
		return 0;
	}
	if (!strcmp(k, "pack.compression")) {
		int level = git_config_int(k, v);
		if (level == -1)
			level = Z_DEFAULT_COMPRESSION;
		else if (level < 0 || level > Z_BEST_COMPRESSION)
			die("bad pack compression level %d", level);
		pack_compression_level = level;
		pack_compression_seen = 1;
		return 0;
	}
	if (!strcmp(k, "pack.deltacachesize")) {
		max_delta_cache_size = git_config_int(k, v);
		return 0;
	}
	if (!strcmp(k, "pack.deltacachelimit")) {
		cache_max_small_delta_size = git_config_int(k, v);
		return 0;
	}
	if (!strcmp(k, "pack.threads")) {
		delta_search_threads = git_config_int(k, v);
		if (delta_search_threads < 0)
			die("invalid number of threads specified (%d)",
			    delta_search_threads);
#ifdef NO_PTHREADS
		if (delta_search_threads != 1)
			warning("no threads support, ignoring %s", k);
#endif
		return 0;
	}
	if (!strcmp(k, "pack.indexversion")) {
		pack_idx_opts.version = git_config_int(k, v);
		if (pack_idx_opts.version > 2)
			die("bad pack.indexversion=%"PRIu32,
			    pack_idx_opts.version);
		return 0;
	}
	if (!strcmp(k, "pack.packsizelimit")) {
		pack_size_limit_cfg = git_config_ulong(k, v);
		return 0;
	}
	return git_default_config(k, v, cb);
}

static void read_object_list_from_stdin(void)
{
	char line[40 + 1 + PATH_MAX + 2];
	unsigned char sha1[20];

	for (;;) {
		if (!fgets(line, sizeof(line), stdin)) {
			if (feof(stdin))
				break;
			if (!ferror(stdin))
				die("fgets returned NULL, not EOF, not error!");
			if (errno != EINTR)
				die_errno("fgets");
			clearerr(stdin);
			continue;
		}
		if (line[0] == '-') {
			if (get_sha1_hex(line+1, sha1))
				die("expected edge sha1, got garbage:\n %s",
				    line);
			add_preferred_base(sha1);
			continue;
		}
		if (get_sha1_hex(line, sha1))
			die("expected sha1, got garbage:\n %s", line);

		add_preferred_base_object(line+41);
		add_object_entry(sha1, 0, line+41, 0);
	}
}

#define OBJECT_ADDED (1u<<20)

static void show_commit(struct commit *commit, void *data)
{
	add_object_entry(commit->object.sha1, OBJ_COMMIT, NULL, 0);
	commit->object.flags |= OBJECT_ADDED;
}

static void show_object(struct object *obj,
			const struct name_path *path, const char *last,
			void *data)
{
	char *name = path_name(path, last);

	add_preferred_base_object(name);
	add_object_entry(obj->sha1, obj->type, name, 0);
	obj->flags |= OBJECT_ADDED;

	/*
	 * We will have generated the hash from the name,
	 * but not saved a pointer to it - we can free it
	 */
	free((char *)name);
}

static void show_edge(struct commit *commit)
{
	add_preferred_base(commit->object.sha1);
}

struct in_pack_object {
	off_t offset;
	struct object *object;
};

struct in_pack {
	int alloc;
	int nr;
	struct in_pack_object *array;
};

static void mark_in_pack_object(struct object *object, struct packed_git *p, struct in_pack *in_pack)
{
	in_pack->array[in_pack->nr].offset = find_pack_entry_one(object->sha1, p);
	in_pack->array[in_pack->nr].object = object;
	in_pack->nr++;
}

/*
 * Compare the objects in the offset order, in order to emulate the
 * "git rev-list --objects" output that produced the pack originally.
 */
static int ofscmp(const void *a_, const void *b_)
{
	struct in_pack_object *a = (struct in_pack_object *)a_;
	struct in_pack_object *b = (struct in_pack_object *)b_;

	if (a->offset < b->offset)
		return -1;
	else if (a->offset > b->offset)
		return 1;
	else
		return hashcmp(a->object->sha1, b->object->sha1);
}

static void add_objects_in_unpacked_packs(struct rev_info *revs)
{
	struct packed_git *p;
	struct in_pack in_pack;
	uint32_t i;

	memset(&in_pack, 0, sizeof(in_pack));

	for (p = packed_git; p; p = p->next) {
		const unsigned char *sha1;
		struct object *o;

		if (!p->pack_local || p->pack_keep)
			continue;
		if (open_pack_index(p))
			die("cannot open pack index");

		ALLOC_GROW(in_pack.array,
			   in_pack.nr + p->num_objects,
			   in_pack.alloc);

		for (i = 0; i < p->num_objects; i++) {
			sha1 = nth_packed_object_sha1(p, i);
			o = lookup_unknown_object(sha1);
			if (!(o->flags & OBJECT_ADDED))
				mark_in_pack_object(o, p, &in_pack);
			o->flags |= OBJECT_ADDED;
		}
	}

	if (in_pack.nr) {
		qsort(in_pack.array, in_pack.nr, sizeof(in_pack.array[0]),
		      ofscmp);
		for (i = 0; i < in_pack.nr; i++) {
			struct object *o = in_pack.array[i].object;
			add_object_entry(o->sha1, o->type, "", 0);
		}
	}
	free(in_pack.array);
}

static int has_sha1_pack_kept_or_nonlocal(const unsigned char *sha1)
{
	static struct packed_git *last_found = (void *)1;
	struct packed_git *p;

	p = (last_found != (void *)1) ? last_found : packed_git;

	while (p) {
		if ((!p->pack_local || p->pack_keep) &&
			find_pack_entry_one(sha1, p)) {
			last_found = p;
			return 1;
		}
		if (p == last_found)
			p = packed_git;
		else
			p = p->next;
		if (p == last_found)
			p = p->next;
	}
	return 0;
}

static void loosen_unused_packed_objects(struct rev_info *revs)
{
	struct packed_git *p;
	uint32_t i;
	const unsigned char *sha1;

	for (p = packed_git; p; p = p->next) {
		if (!p->pack_local || p->pack_keep)
			continue;

		if (open_pack_index(p))
			die("cannot open pack index");

		for (i = 0; i < p->num_objects; i++) {
			sha1 = nth_packed_object_sha1(p, i);
			if (!locate_object_entry(sha1) &&
				!has_sha1_pack_kept_or_nonlocal(sha1))
				if (force_object_loose(sha1, p->mtime))
					die("unable to force loose object");
		}
	}
}

static void get_object_list(int ac, const char **av)
{
	struct rev_info revs;
	char line[1000];
	int flags = 0;

	init_revisions(&revs, NULL);
	save_commit_buffer = 0;
	setup_revisions(ac, av, &revs, NULL);

	while (fgets(line, sizeof(line), stdin) != NULL) {
		int len = strlen(line);
		if (len && line[len - 1] == '\n')
			line[--len] = 0;
		if (!len)
			break;
		if (*line == '-') {
			if (!strcmp(line, "--not")) {
				flags ^= UNINTERESTING;
				continue;
			}
			die("not a rev '%s'", line);
		}
		if (handle_revision_arg(line, &revs, flags, 1))
			die("bad revision '%s'", line);
	}

	if (prepare_revision_walk(&revs))
		die("revision walk setup failed");
	mark_edges_uninteresting(revs.commits, &revs, show_edge);
	traverse_commit_list(&revs, show_commit, show_object, NULL);

	if (keep_unreachable)
		add_objects_in_unpacked_packs(&revs);
	if (unpack_unreachable)
		loosen_unused_packed_objects(&revs);
}

int cmd_pack_objects(int argc, const char **argv, const char *prefix)
{
	int use_internal_rev_list = 0;
	int thin = 0;
	int all_progress_implied = 0;
	uint32_t i;
	const char **rp_av;
	int rp_ac_alloc = 64;
	int rp_ac;

	read_replace_refs = 0;

	rp_av = xcalloc(rp_ac_alloc, sizeof(*rp_av));

	rp_av[0] = "pack-objects";
	rp_av[1] = "--objects"; /* --thin will make it --objects-edge */
	rp_ac = 2;

	reset_pack_idx_option(&pack_idx_opts);
	git_config(git_pack_config, NULL);
	if (!pack_compression_seen && core_compression_seen)
		pack_compression_level = core_compression_level;

	progress = isatty(2);
	for (i = 1; i < argc; i++) {
		const char *arg = argv[i];

		if (*arg != '-')
			break;

		if (!strcmp("--non-empty", arg)) {
			non_empty = 1;
			continue;
		}
		if (!strcmp("--local", arg)) {
			local = 1;
			continue;
		}
		if (!strcmp("--incremental", arg)) {
			incremental = 1;
			continue;
		}
		if (!strcmp("--honor-pack-keep", arg)) {
			ignore_packed_keep = 1;
			continue;
		}
		if (!prefixcmp(arg, "--compression=")) {
			char *end;
			int level = strtoul(arg+14, &end, 0);
			if (!arg[14] || *end)
				usage(pack_usage);
			if (level == -1)
				level = Z_DEFAULT_COMPRESSION;
			else if (level < 0 || level > Z_BEST_COMPRESSION)
				die("bad pack compression level %d", level);
			pack_compression_level = level;
			continue;
		}
		if (!prefixcmp(arg, "--max-pack-size=")) {
			pack_size_limit_cfg = 0;
			if (!git_parse_ulong(arg+16, &pack_size_limit))
				usage(pack_usage);
			continue;
		}
		if (!prefixcmp(arg, "--window=")) {
			char *end;
			window = strtoul(arg+9, &end, 0);
			if (!arg[9] || *end)
				usage(pack_usage);
			continue;
		}
		if (!prefixcmp(arg, "--window-memory=")) {
			if (!git_parse_ulong(arg+16, &window_memory_limit))
				usage(pack_usage);
			continue;
		}
		if (!prefixcmp(arg, "--threads=")) {
			char *end;
			delta_search_threads = strtoul(arg+10, &end, 0);
			if (!arg[10] || *end || delta_search_threads < 0)
				usage(pack_usage);
#ifdef NO_PTHREADS
			if (delta_search_threads != 1)
				warning("no threads support, "
					"ignoring %s", arg);
#endif
			continue;
		}
		if (!prefixcmp(arg, "--depth=")) {
			char *end;
			depth = strtoul(arg+8, &end, 0);
			if (!arg[8] || *end)
				usage(pack_usage);
			continue;
		}
		if (!strcmp("--progress", arg)) {
			progress = 1;
			continue;
		}
		if (!strcmp("--all-progress", arg)) {
			progress = 2;
			continue;
		}
		if (!strcmp("--all-progress-implied", arg)) {
			all_progress_implied = 1;
			continue;
		}
		if (!strcmp("-q", arg)) {
			progress = 0;
			continue;
		}
		if (!strcmp("--no-reuse-delta", arg)) {
			reuse_delta = 0;
			continue;
		}
		if (!strcmp("--no-reuse-object", arg)) {
			reuse_object = reuse_delta = 0;
			continue;
		}
		if (!strcmp("--delta-base-offset", arg)) {
			allow_ofs_delta = 1;
			continue;
		}
		if (!strcmp("--stdout", arg)) {
			pack_to_stdout = 1;
			continue;
		}
		if (!strcmp("--revs", arg)) {
			use_internal_rev_list = 1;
			continue;
		}
		if (!strcmp("--keep-unreachable", arg)) {
			keep_unreachable = 1;
			continue;
		}
		if (!strcmp("--unpack-unreachable", arg)) {
			unpack_unreachable = 1;
			continue;
		}
		if (!strcmp("--include-tag", arg)) {
			include_tag = 1;
			continue;
		}
		if (!strcmp("--unpacked", arg) ||
		    !strcmp("--reflog", arg) ||
		    !strcmp("--all", arg)) {
			use_internal_rev_list = 1;
			if (rp_ac >= rp_ac_alloc - 1) {
				rp_ac_alloc = alloc_nr(rp_ac_alloc);
				rp_av = xrealloc(rp_av,
						 rp_ac_alloc * sizeof(*rp_av));
			}
			rp_av[rp_ac++] = arg;
			continue;
		}
		if (!strcmp("--thin", arg)) {
			use_internal_rev_list = 1;
			thin = 1;
			rp_av[1] = "--objects-edge";
			continue;
		}
		if (!prefixcmp(arg, "--index-version=")) {
			char *c;
			pack_idx_opts.version = strtoul(arg + 16, &c, 10);
			if (pack_idx_opts.version > 2)
				die("bad %s", arg);
			if (*c == ',')
				pack_idx_opts.off32_limit = strtoul(c+1, &c, 0);
			if (*c || pack_idx_opts.off32_limit & 0x80000000)
				die("bad %s", arg);
			continue;
		}
		if (!strcmp(arg, "--keep-true-parents")) {
			grafts_replace_parents = 0;
			continue;
		}
		usage(pack_usage);
	}

	/* Traditionally "pack-objects [options] base extra" failed;
	 * we would however want to take refs parameter that would
	 * have been given to upstream rev-list ourselves, which means
	 * we somehow want to say what the base name is.  So the
	 * syntax would be:
	 *
	 * pack-objects [options] base <refs...>
	 *
	 * in other words, we would treat the first non-option as the
	 * base_name and send everything else to the internal revision
	 * walker.
	 */

	if (!pack_to_stdout)
		base_name = argv[i++];

	if (pack_to_stdout != !base_name)
		usage(pack_usage);

	if (!pack_to_stdout && !pack_size_limit)
		pack_size_limit = pack_size_limit_cfg;
	if (pack_to_stdout && pack_size_limit)
		die("--max-pack-size cannot be used to build a pack for transfer.");
	if (pack_size_limit && pack_size_limit < 1024*1024) {
		warning("minimum pack size limit is 1 MiB");
		pack_size_limit = 1024*1024;
	}

	if (!pack_to_stdout && thin)
		die("--thin cannot be used to build an indexable pack.");

	if (keep_unreachable && unpack_unreachable)
		die("--keep-unreachable and --unpack-unreachable are incompatible.");

	if (progress && all_progress_implied)
		progress = 2;

	prepare_packed_git();

	if (progress)
		progress_state = start_progress("Counting objects", 0);
	if (!use_internal_rev_list)
		read_object_list_from_stdin();
	else {
		rp_av[rp_ac] = NULL;
		get_object_list(rp_ac, rp_av);
	}
	cleanup_preferred_base();
	if (include_tag && nr_result)
		for_each_ref(add_ref_tag, NULL);
	stop_progress(&progress_state);

	if (non_empty && !nr_result)
		return 0;
	if (nr_result)
		prepare_pack(window, depth);
	write_pack_file();
	if (progress)
		fprintf(stderr, "Total %"PRIu32" (delta %"PRIu32"),"
			" reused %"PRIu32" (delta %"PRIu32")\n",
			written, written_delta, reused, reused_delta);
	return 0;
}<|MERGE_RESOLUTION|>--- conflicted
+++ resolved
@@ -670,12 +670,8 @@
 		offset = sizeof(hdr);
 		nr_written = 0;
 		for (; i < nr_objects; i++) {
-<<<<<<< HEAD
 			struct object_entry *e = write_order[i];
-			if (!write_one(f, e, &offset))
-=======
-			if (write_one(f, objects + i, &offset) == WRITE_ONE_BREAK)
->>>>>>> f63c79db
+			if (write_one(f, e, &offset) == WRITE_ONE_BREAK)
 				break;
 			display_progress(progress_state, written);
 		}
