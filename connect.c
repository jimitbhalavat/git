--- conflicted
+++ resolved
@@ -789,14 +789,8 @@
 				argv_array_push(&conn->args, port);
 			}
 			argv_array_push(&conn->args, ssh_host);
-<<<<<<< HEAD
-=======
 		} else {
-			/* remove repo-local variables from the environment */
-			conn->env = local_repo_env;
-			conn->use_shell = 1;
 			transport_check_allowed("file");
->>>>>>> 22f698cb
 		}
 		argv_array_push(&conn->args, cmd.buf);
 
