--- conflicted
+++ resolved
@@ -606,12 +606,7 @@
 	if (!(cache_tree_oid = get_cache_tree_oid()))
 		return -1;
 
-<<<<<<< HEAD
-	return !oidcmp(&active_cache_tree->oid,
-		       get_commit_tree_oid(head_commit));
-=======
-	return !oidcmp(cache_tree_oid, &head_commit->tree->object.oid);
->>>>>>> 8fa6eea0
+	return !oidcmp(cache_tree_oid, get_commit_tree_oid(head_commit));
 }
 
 static int write_author_script(const char *message)
@@ -2258,7 +2253,6 @@
 		read_strategy_opts(opts, &buf);
 		strbuf_release(&buf);
 
-<<<<<<< HEAD
 		if (read_oneliner(&opts->current_fixups,
 				  rebase_path_current_fixups(), 1)) {
 			const char *p = opts->current_fixups.buf;
@@ -2267,12 +2261,12 @@
 				opts->current_fixup_count++;
 				p++;
 			}
-=======
+		}
+
 		if (read_oneliner(&buf, rebase_path_squash_onto(), 0)) {
 			if (get_oid_hex(buf.buf, &opts->squash_onto) < 0)
 				return error(_("unusable squash-onto"));
 			opts->have_squash_onto = 1;
->>>>>>> 8fa6eea0
 		}
 
 		return 0;
