#include "cache.h"
#include "submodule-config.h"
#include "submodule.h"
#include "dir.h"
#include "diff.h"
#include "commit.h"
#include "revision.h"
#include "run-command.h"
#include "diffcore.h"
#include "refs.h"
#include "string-list.h"
#include "sha1-array.h"
#include "argv-array.h"
#include "blob.h"
#include "thread-utils.h"
#include "quote.h"

static int config_fetch_recurse_submodules = RECURSE_SUBMODULES_ON_DEMAND;
static int parallel_jobs = 1;
static struct string_list changed_submodule_paths;
static int initialized_fetch_ref_tips;
static struct sha1_array ref_tips_before_fetch;
static struct sha1_array ref_tips_after_fetch;

/*
 * The following flag is set if the .gitmodules file is unmerged. We then
 * disable recursion for all submodules where .git/config doesn't have a
 * matching config entry because we can't guess what might be configured in
 * .gitmodules unless the user resolves the conflict. When a command line
 * option is given (which always overrides configuration) this flag will be
 * ignored.
 */
static int gitmodules_is_unmerged;

/*
 * This flag is set if the .gitmodules file had unstaged modifications on
 * startup. This must be checked before allowing modifications to the
 * .gitmodules file with the intention to stage them later, because when
 * continuing we would stage the modifications the user didn't stage herself
 * too. That might change in a future version when we learn to stage the
 * changes we do ourselves without staging any previous modifications.
 */
static int gitmodules_is_modified;

int is_staging_gitmodules_ok(void)
{
	return !gitmodules_is_modified;
}

/*
 * Try to update the "path" entry in the "submodule.<name>" section of the
 * .gitmodules file. Return 0 only if a .gitmodules file was found, a section
 * with the correct path=<oldpath> setting was found and we could update it.
 */
int update_path_in_gitmodules(const char *oldpath, const char *newpath)
{
	struct strbuf entry = STRBUF_INIT;
	const struct submodule *submodule;

	if (!file_exists(".gitmodules")) /* Do nothing without .gitmodules */
		return -1;

	if (gitmodules_is_unmerged)
		die(_("Cannot change unmerged .gitmodules, resolve merge conflicts first"));

	submodule = submodule_from_path(null_sha1, oldpath);
	if (!submodule || !submodule->name) {
		warning(_("Could not find section in .gitmodules where path=%s"), oldpath);
		return -1;
	}
	strbuf_addstr(&entry, "submodule.");
	strbuf_addstr(&entry, submodule->name);
	strbuf_addstr(&entry, ".path");
	if (git_config_set_in_file_gently(".gitmodules", entry.buf, newpath) < 0) {
		/* Maybe the user already did that, don't error out here */
		warning(_("Could not update .gitmodules entry %s"), entry.buf);
		strbuf_release(&entry);
		return -1;
	}
	strbuf_release(&entry);
	return 0;
}

/*
 * Try to remove the "submodule.<name>" section from .gitmodules where the given
 * path is configured. Return 0 only if a .gitmodules file was found, a section
 * with the correct path=<path> setting was found and we could remove it.
 */
int remove_path_from_gitmodules(const char *path)
{
	struct strbuf sect = STRBUF_INIT;
	const struct submodule *submodule;

	if (!file_exists(".gitmodules")) /* Do nothing without .gitmodules */
		return -1;

	if (gitmodules_is_unmerged)
		die(_("Cannot change unmerged .gitmodules, resolve merge conflicts first"));

	submodule = submodule_from_path(null_sha1, path);
	if (!submodule || !submodule->name) {
		warning(_("Could not find section in .gitmodules where path=%s"), path);
		return -1;
	}
	strbuf_addstr(&sect, "submodule.");
	strbuf_addstr(&sect, submodule->name);
	if (git_config_rename_section_in_file(".gitmodules", sect.buf, NULL) < 0) {
		/* Maybe the user already did that, don't error out here */
		warning(_("Could not remove .gitmodules entry for %s"), path);
		strbuf_release(&sect);
		return -1;
	}
	strbuf_release(&sect);
	return 0;
}

void stage_updated_gitmodules(void)
{
	if (add_file_to_cache(".gitmodules", 0))
		die(_("staging updated .gitmodules failed"));
}

static int add_submodule_odb(const char *path)
{
	struct strbuf objects_directory = STRBUF_INIT;
	struct alternate_object_database *alt_odb;
	int ret = 0;
	size_t alloc;

	strbuf_git_path_submodule(&objects_directory, path, "objects/");
	if (!is_directory(objects_directory.buf)) {
		ret = -1;
		goto done;
	}
	/* avoid adding it twice */
	prepare_alt_odb();
	for (alt_odb = alt_odb_list; alt_odb; alt_odb = alt_odb->next)
		if (alt_odb->name - alt_odb->base == objects_directory.len &&
				!strncmp(alt_odb->base, objects_directory.buf,
					objects_directory.len))
			goto done;

	alloc = st_add(objects_directory.len, 42); /* for "12/345..." sha1 */
	alt_odb = xmalloc(st_add(sizeof(*alt_odb), alloc));
	alt_odb->next = alt_odb_list;
	xsnprintf(alt_odb->base, alloc, "%s", objects_directory.buf);
	alt_odb->name = alt_odb->base + objects_directory.len;
	alt_odb->name[2] = '/';
	alt_odb->name[40] = '\0';
	alt_odb->name[41] = '\0';
	alt_odb_list = alt_odb;

	/* add possible alternates from the submodule */
	read_info_alternates(objects_directory.buf, 0);
done:
	strbuf_release(&objects_directory);
	return ret;
}

void set_diffopt_flags_from_submodule_config(struct diff_options *diffopt,
					     const char *path)
{
	const struct submodule *submodule = submodule_from_path(null_sha1, path);
	if (submodule) {
		if (submodule->ignore)
			handle_ignore_submodules_arg(diffopt, submodule->ignore);
		else if (gitmodules_is_unmerged)
			DIFF_OPT_SET(diffopt, IGNORE_SUBMODULES);
	}
}

int submodule_config(const char *var, const char *value, void *cb)
{
	if (!strcmp(var, "submodule.fetchjobs")) {
		parallel_jobs = git_config_int(var, value);
		if (parallel_jobs < 0)
			die(_("negative values not allowed for submodule.fetchJobs"));
		return 0;
	} else if (starts_with(var, "submodule."))
		return parse_submodule_config_option(var, value);
	else if (!strcmp(var, "fetch.recursesubmodules")) {
		config_fetch_recurse_submodules = parse_fetch_recurse_submodules_arg(var, value);
		return 0;
	}
	return 0;
}

void gitmodules_config(void)
{
	const char *work_tree = get_git_work_tree();
	if (work_tree) {
		struct strbuf gitmodules_path = STRBUF_INIT;
		int pos;
		strbuf_addstr(&gitmodules_path, work_tree);
		strbuf_addstr(&gitmodules_path, "/.gitmodules");
		if (read_cache() < 0)
			die("index file corrupt");
		pos = cache_name_pos(".gitmodules", 11);
		if (pos < 0) { /* .gitmodules not found or isn't merged */
			pos = -1 - pos;
			if (active_nr > pos) {  /* there is a .gitmodules */
				const struct cache_entry *ce = active_cache[pos];
				if (ce_namelen(ce) == 11 &&
				    !memcmp(ce->name, ".gitmodules", 11))
					gitmodules_is_unmerged = 1;
			}
		} else if (pos < active_nr) {
			struct stat st;
			if (lstat(".gitmodules", &st) == 0 &&
			    ce_match_stat(active_cache[pos], &st, 0) & DATA_CHANGED)
				gitmodules_is_modified = 1;
		}

		if (!gitmodules_is_unmerged)
			git_config_from_file(submodule_config, gitmodules_path.buf, NULL);
		strbuf_release(&gitmodules_path);
	}
}

int parse_submodule_update_strategy(const char *value,
		struct submodule_update_strategy *dst)
{
	free((void*)dst->command);
	dst->command = NULL;
	if (!strcmp(value, "none"))
		dst->type = SM_UPDATE_NONE;
	else if (!strcmp(value, "checkout"))
		dst->type = SM_UPDATE_CHECKOUT;
	else if (!strcmp(value, "rebase"))
		dst->type = SM_UPDATE_REBASE;
	else if (!strcmp(value, "merge"))
		dst->type = SM_UPDATE_MERGE;
	else if (skip_prefix(value, "!", &value)) {
		dst->type = SM_UPDATE_COMMAND;
		dst->command = xstrdup(value);
	} else
		return -1;
	return 0;
}

const char *submodule_strategy_to_string(const struct submodule_update_strategy *s)
{
	struct strbuf sb = STRBUF_INIT;
	switch (s->type) {
	case SM_UPDATE_CHECKOUT:
		return "checkout";
	case SM_UPDATE_MERGE:
		return "merge";
	case SM_UPDATE_REBASE:
		return "rebase";
	case SM_UPDATE_NONE:
		return "none";
	case SM_UPDATE_UNSPECIFIED:
		return NULL;
	case SM_UPDATE_COMMAND:
		strbuf_addf(&sb, "!%s", s->command);
		return strbuf_detach(&sb, NULL);
	}
	return NULL;
}

void handle_ignore_submodules_arg(struct diff_options *diffopt,
				  const char *arg)
{
	DIFF_OPT_CLR(diffopt, IGNORE_SUBMODULES);
	DIFF_OPT_CLR(diffopt, IGNORE_UNTRACKED_IN_SUBMODULES);
	DIFF_OPT_CLR(diffopt, IGNORE_DIRTY_SUBMODULES);

	if (!strcmp(arg, "all"))
		DIFF_OPT_SET(diffopt, IGNORE_SUBMODULES);
	else if (!strcmp(arg, "untracked"))
		DIFF_OPT_SET(diffopt, IGNORE_UNTRACKED_IN_SUBMODULES);
	else if (!strcmp(arg, "dirty"))
		DIFF_OPT_SET(diffopt, IGNORE_DIRTY_SUBMODULES);
	else if (strcmp(arg, "none"))
		die("bad --ignore-submodules argument: %s", arg);
}

static int prepare_submodule_summary(struct rev_info *rev, const char *path,
		struct commit *left, struct commit *right,
		int *fast_forward, int *fast_backward)
{
	struct commit_list *merge_bases, *list;

	init_revisions(rev, NULL);
	setup_revisions(0, NULL, rev, NULL);
	rev->left_right = 1;
	rev->first_parent_only = 1;
	left->object.flags |= SYMMETRIC_LEFT;
	add_pending_object(rev, &left->object, path);
	add_pending_object(rev, &right->object, path);
	merge_bases = get_merge_bases(left, right);
	if (merge_bases) {
		if (merge_bases->item == left)
			*fast_forward = 1;
		else if (merge_bases->item == right)
			*fast_backward = 1;
	}
	for (list = merge_bases; list; list = list->next) {
		list->item->object.flags |= UNINTERESTING;
		add_pending_object(rev, &list->item->object,
			oid_to_hex(&list->item->object.oid));
	}
	return prepare_revision_walk(rev);
}

static void print_submodule_summary(struct rev_info *rev, FILE *f,
		const char *line_prefix,
		const char *del, const char *add, const char *reset)
{
	static const char format[] = "  %m %s";
	struct strbuf sb = STRBUF_INIT;
	struct commit *commit;

	while ((commit = get_revision(rev))) {
		struct pretty_print_context ctx = {0};
		ctx.date_mode = rev->date_mode;
		ctx.output_encoding = get_log_output_encoding();
		strbuf_setlen(&sb, 0);
		strbuf_addstr(&sb, line_prefix);
		if (commit->object.flags & SYMMETRIC_LEFT) {
			if (del)
				strbuf_addstr(&sb, del);
		}
		else if (add)
			strbuf_addstr(&sb, add);
		format_commit_message(commit, format, &sb, &ctx);
		if (reset)
			strbuf_addstr(&sb, reset);
		strbuf_addch(&sb, '\n');
		fprintf(f, "%s", sb.buf);
	}
	strbuf_release(&sb);
}

void show_submodule_summary(FILE *f, const char *path,
		const char *line_prefix,
		unsigned char one[20], unsigned char two[20],
		unsigned dirty_submodule, const char *meta,
		const char *del, const char *add, const char *reset)
{
	struct rev_info rev;
	struct commit *left = NULL, *right = NULL;
	const char *message = NULL;
	struct strbuf sb = STRBUF_INIT;
	int fast_forward = 0, fast_backward = 0;

	if (is_null_sha1(two))
		message = "(submodule deleted)";
	else if (add_submodule_odb(path))
		message = "(not checked out)";
	else if (is_null_sha1(one))
		message = "(new submodule)";
	else if (!(left = lookup_commit_reference(one)) ||
		 !(right = lookup_commit_reference(two)))
		message = "(commits not present)";
	else if (prepare_submodule_summary(&rev, path, left, right,
					   &fast_forward, &fast_backward))
		message = "(revision walker failed)";

	if (dirty_submodule & DIRTY_SUBMODULE_UNTRACKED)
		fprintf(f, "%sSubmodule %s contains untracked content\n",
			line_prefix, path);
	if (dirty_submodule & DIRTY_SUBMODULE_MODIFIED)
		fprintf(f, "%sSubmodule %s contains modified content\n",
			line_prefix, path);

	if (!hashcmp(one, two)) {
		strbuf_release(&sb);
		return;
	}

	strbuf_addf(&sb, "%s%sSubmodule %s %s..", line_prefix, meta, path,
			find_unique_abbrev(one, DEFAULT_ABBREV));
	if (!fast_backward && !fast_forward)
		strbuf_addch(&sb, '.');
	strbuf_addf(&sb, "%s", find_unique_abbrev(two, DEFAULT_ABBREV));
	if (message)
		strbuf_addf(&sb, " %s%s\n", message, reset);
	else
		strbuf_addf(&sb, "%s:%s\n", fast_backward ? " (rewind)" : "", reset);
	fwrite(sb.buf, sb.len, 1, f);

	if (!message) /* only NULL if we succeeded in setting up the walk */
		print_submodule_summary(&rev, f, line_prefix, del, add, reset);
	if (left)
		clear_commit_marks(left, ~0);
	if (right)
		clear_commit_marks(right, ~0);

	strbuf_release(&sb);
}

void set_config_fetch_recurse_submodules(int value)
{
	config_fetch_recurse_submodules = value;
}

static int has_remote(const char *refname, const struct object_id *oid,
		      int flags, void *cb_data)
{
	return 1;
}

static int submodule_needs_pushing(const char *path, const unsigned char sha1[20])
{
	if (add_submodule_odb(path) || !lookup_commit_reference(sha1))
		return 0;

	if (for_each_remote_ref_submodule(path, has_remote, NULL) > 0) {
		struct child_process cp = CHILD_PROCESS_INIT;
		const char *argv[] = {"rev-list", NULL, "--not", "--remotes", "-n", "1" , NULL};
		struct strbuf buf = STRBUF_INIT;
		int needs_pushing = 0;

		argv[1] = sha1_to_hex(sha1);
		cp.argv = argv;
		prepare_submodule_repo_env(&cp.env_array);
		cp.git_cmd = 1;
		cp.no_stdin = 1;
		cp.out = -1;
		cp.dir = path;
		if (start_command(&cp))
			die("Could not run 'git rev-list %s --not --remotes -n 1' command in submodule %s",
				sha1_to_hex(sha1), path);
		if (strbuf_read(&buf, cp.out, 41))
			needs_pushing = 1;
		finish_command(&cp);
		close(cp.out);
		strbuf_release(&buf);
		return needs_pushing;
	}

	return 0;
}

static void collect_submodules_from_diff(struct diff_queue_struct *q,
					 struct diff_options *options,
					 void *data)
{
	int i;
	struct string_list *needs_pushing = data;

	for (i = 0; i < q->nr; i++) {
		struct diff_filepair *p = q->queue[i];
		if (!S_ISGITLINK(p->two->mode))
			continue;
		if (submodule_needs_pushing(p->two->path, p->two->sha1))
			string_list_insert(needs_pushing, p->two->path);
	}
}

static void find_unpushed_submodule_commits(struct commit *commit,
		struct string_list *needs_pushing)
{
	struct rev_info rev;

	init_revisions(&rev, NULL);
	rev.diffopt.output_format |= DIFF_FORMAT_CALLBACK;
	rev.diffopt.format_callback = collect_submodules_from_diff;
	rev.diffopt.format_callback_data = needs_pushing;
	diff_tree_combined_merge(commit, 1, &rev);
}

int find_unpushed_submodules(unsigned char new_sha1[20],
		const char *remotes_name, struct string_list *needs_pushing)
{
	struct rev_info rev;
	struct commit *commit;
	const char *argv[] = {NULL, NULL, "--not", "NULL", NULL};
	int argc = ARRAY_SIZE(argv) - 1;
	char *sha1_copy;

	struct strbuf remotes_arg = STRBUF_INIT;

	strbuf_addf(&remotes_arg, "--remotes=%s", remotes_name);
	init_revisions(&rev, NULL);
	sha1_copy = xstrdup(sha1_to_hex(new_sha1));
	argv[1] = sha1_copy;
	argv[3] = remotes_arg.buf;
	setup_revisions(argc, argv, &rev, NULL);
	if (prepare_revision_walk(&rev))
		die("revision walk setup failed");

	while ((commit = get_revision(&rev)) != NULL)
		find_unpushed_submodule_commits(commit, needs_pushing);

	reset_revision_walk();
	free(sha1_copy);
	strbuf_release(&remotes_arg);

	return needs_pushing->nr;
}

static int push_submodule(const char *path)
{
	if (add_submodule_odb(path))
		return 1;

	if (for_each_remote_ref_submodule(path, has_remote, NULL) > 0) {
		struct child_process cp = CHILD_PROCESS_INIT;
		const char *argv[] = {"push", NULL};

		cp.argv = argv;
		prepare_submodule_repo_env(&cp.env_array);
		cp.git_cmd = 1;
		cp.no_stdin = 1;
		cp.dir = path;
		if (run_command(&cp))
			return 0;
		close(cp.out);
	}

	return 1;
}

int push_unpushed_submodules(unsigned char new_sha1[20], const char *remotes_name)
{
	int i, ret = 1;
	struct string_list needs_pushing = STRING_LIST_INIT_DUP;

	if (!find_unpushed_submodules(new_sha1, remotes_name, &needs_pushing))
		return 1;

	for (i = 0; i < needs_pushing.nr; i++) {
		const char *path = needs_pushing.items[i].string;
		fprintf(stderr, "Pushing submodule '%s'\n", path);
		if (!push_submodule(path)) {
			fprintf(stderr, "Unable to push submodule '%s'\n", path);
			ret = 0;
		}
	}

	string_list_clear(&needs_pushing, 0);

	return ret;
}

static int is_submodule_commit_present(const char *path, unsigned char sha1[20])
{
	int is_present = 0;
	if (!add_submodule_odb(path) && lookup_commit_reference(sha1)) {
		/* Even if the submodule is checked out and the commit is
		 * present, make sure it is reachable from a ref. */
		struct child_process cp = CHILD_PROCESS_INIT;
		const char *argv[] = {"rev-list", "-n", "1", NULL, "--not", "--all", NULL};
		struct strbuf buf = STRBUF_INIT;

		argv[3] = sha1_to_hex(sha1);
		cp.argv = argv;
		prepare_submodule_repo_env(&cp.env_array);
		cp.git_cmd = 1;
		cp.no_stdin = 1;
		cp.dir = path;
		if (!capture_command(&cp, &buf, 1024) && !buf.len)
			is_present = 1;

		strbuf_release(&buf);
	}
	return is_present;
}

static void submodule_collect_changed_cb(struct diff_queue_struct *q,
					 struct diff_options *options,
					 void *data)
{
	int i;
	for (i = 0; i < q->nr; i++) {
		struct diff_filepair *p = q->queue[i];
		if (!S_ISGITLINK(p->two->mode))
			continue;

		if (S_ISGITLINK(p->one->mode)) {
			/* NEEDSWORK: We should honor the name configured in
			 * the .gitmodules file of the commit we are examining
			 * here to be able to correctly follow submodules
			 * being moved around. */
			struct string_list_item *path;
			path = unsorted_string_list_lookup(&changed_submodule_paths, p->two->path);
			if (!path && !is_submodule_commit_present(p->two->path, p->two->sha1))
				string_list_append(&changed_submodule_paths, xstrdup(p->two->path));
		} else {
			/* Submodule is new or was moved here */
			/* NEEDSWORK: When the .git directories of submodules
			 * live inside the superprojects .git directory some
			 * day we should fetch new submodules directly into
			 * that location too when config or options request
			 * that so they can be checked out from there. */
			continue;
		}
	}
}

static int add_sha1_to_array(const char *ref, const struct object_id *oid,
			     int flags, void *data)
{
	sha1_array_append(data, oid->hash);
	return 0;
}

void check_for_new_submodule_commits(unsigned char new_sha1[20])
{
	if (!initialized_fetch_ref_tips) {
		for_each_ref(add_sha1_to_array, &ref_tips_before_fetch);
		initialized_fetch_ref_tips = 1;
	}

	sha1_array_append(&ref_tips_after_fetch, new_sha1);
}

static void add_sha1_to_argv(const unsigned char sha1[20], void *data)
{
	argv_array_push(data, sha1_to_hex(sha1));
}

static void calculate_changed_submodule_paths(void)
{
	struct rev_info rev;
	struct commit *commit;
	struct argv_array argv = ARGV_ARRAY_INIT;

	/* No need to check if there are no submodules configured */
	if (!submodule_from_path(NULL, NULL))
		return;

	init_revisions(&rev, NULL);
	argv_array_push(&argv, "--"); /* argv[0] program name */
	sha1_array_for_each_unique(&ref_tips_after_fetch,
				   add_sha1_to_argv, &argv);
	argv_array_push(&argv, "--not");
	sha1_array_for_each_unique(&ref_tips_before_fetch,
				   add_sha1_to_argv, &argv);
	setup_revisions(argv.argc, argv.argv, &rev, NULL);
	if (prepare_revision_walk(&rev))
		die("revision walk setup failed");

	/*
	 * Collect all submodules (whether checked out or not) for which new
	 * commits have been recorded upstream in "changed_submodule_paths".
	 */
	while ((commit = get_revision(&rev))) {
		struct commit_list *parent = commit->parents;
		while (parent) {
			struct diff_options diff_opts;
			diff_setup(&diff_opts);
			DIFF_OPT_SET(&diff_opts, RECURSIVE);
			diff_opts.output_format |= DIFF_FORMAT_CALLBACK;
			diff_opts.format_callback = submodule_collect_changed_cb;
			diff_setup_done(&diff_opts);
			diff_tree_sha1(parent->item->object.oid.hash, commit->object.oid.hash, "", &diff_opts);
			diffcore_std(&diff_opts);
			diff_flush(&diff_opts);
			parent = parent->next;
		}
	}

	argv_array_clear(&argv);
	sha1_array_clear(&ref_tips_before_fetch);
	sha1_array_clear(&ref_tips_after_fetch);
	initialized_fetch_ref_tips = 0;
}

struct submodule_parallel_fetch {
	int count;
	struct argv_array args;
	const char *work_tree;
	const char *prefix;
	int command_line_option;
	int quiet;
	int result;
};
#define SPF_INIT {0, ARGV_ARRAY_INIT, NULL, NULL, 0, 0, 0}

static int get_next_submodule(struct child_process *cp,
			      struct strbuf *err, void *data, void **task_cb)
{
	int ret = 0;
	struct submodule_parallel_fetch *spf = data;

	for (; spf->count < active_nr; spf->count++) {
		struct strbuf submodule_path = STRBUF_INIT;
		struct strbuf submodule_git_dir = STRBUF_INIT;
		struct strbuf submodule_prefix = STRBUF_INIT;
		const struct cache_entry *ce = active_cache[spf->count];
		const char *git_dir, *default_argv;
		const struct submodule *submodule;

		if (!S_ISGITLINK(ce->ce_mode))
			continue;

		submodule = submodule_from_path(null_sha1, ce->name);
		if (!submodule)
			submodule = submodule_from_name(null_sha1, ce->name);

		default_argv = "yes";
		if (spf->command_line_option == RECURSE_SUBMODULES_DEFAULT) {
			if (submodule &&
			    submodule->fetch_recurse !=
						RECURSE_SUBMODULES_NONE) {
				if (submodule->fetch_recurse ==
						RECURSE_SUBMODULES_OFF)
					continue;
				if (submodule->fetch_recurse ==
						RECURSE_SUBMODULES_ON_DEMAND) {
					if (!unsorted_string_list_lookup(&changed_submodule_paths, ce->name))
						continue;
					default_argv = "on-demand";
				}
			} else {
				if ((config_fetch_recurse_submodules == RECURSE_SUBMODULES_OFF) ||
				    gitmodules_is_unmerged)
					continue;
				if (config_fetch_recurse_submodules == RECURSE_SUBMODULES_ON_DEMAND) {
					if (!unsorted_string_list_lookup(&changed_submodule_paths, ce->name))
						continue;
					default_argv = "on-demand";
				}
			}
		} else if (spf->command_line_option == RECURSE_SUBMODULES_ON_DEMAND) {
			if (!unsorted_string_list_lookup(&changed_submodule_paths, ce->name))
				continue;
			default_argv = "on-demand";
		}

		strbuf_addf(&submodule_path, "%s/%s", spf->work_tree, ce->name);
		strbuf_addf(&submodule_git_dir, "%s/.git", submodule_path.buf);
		strbuf_addf(&submodule_prefix, "%s%s/", spf->prefix, ce->name);
		git_dir = read_gitfile(submodule_git_dir.buf);
		if (!git_dir)
			git_dir = submodule_git_dir.buf;
		if (is_directory(git_dir)) {
			child_process_init(cp);
			cp->dir = strbuf_detach(&submodule_path, NULL);
			prepare_submodule_repo_env(&cp->env_array);
			cp->git_cmd = 1;
			if (!spf->quiet)
				strbuf_addf(err, "Fetching submodule %s%s\n",
					    spf->prefix, ce->name);
			argv_array_init(&cp->args);
			argv_array_pushv(&cp->args, spf->args.argv);
			argv_array_push(&cp->args, default_argv);
			argv_array_push(&cp->args, "--submodule-prefix");
			argv_array_push(&cp->args, submodule_prefix.buf);
			ret = 1;
		}
		strbuf_release(&submodule_path);
		strbuf_release(&submodule_git_dir);
		strbuf_release(&submodule_prefix);
		if (ret) {
			spf->count++;
			return 1;
		}
	}
	return 0;
}

static int fetch_start_failure(struct strbuf *err,
			       void *cb, void *task_cb)
{
	struct submodule_parallel_fetch *spf = cb;

	spf->result = 1;

	return 0;
}

static int fetch_finish(int retvalue, struct strbuf *err,
			void *cb, void *task_cb)
{
	struct submodule_parallel_fetch *spf = cb;

	if (retvalue)
		spf->result = 1;

	return 0;
}

int fetch_populated_submodules(const struct argv_array *options,
			       const char *prefix, int command_line_option,
			       int quiet, int max_parallel_jobs)
{
	int i;
	struct submodule_parallel_fetch spf = SPF_INIT;

	spf.work_tree = get_git_work_tree();
	spf.command_line_option = command_line_option;
	spf.quiet = quiet;
	spf.prefix = prefix;

	if (!spf.work_tree)
		goto out;

	if (read_cache() < 0)
		die("index file corrupt");

	argv_array_push(&spf.args, "fetch");
	for (i = 0; i < options->argc; i++)
		argv_array_push(&spf.args, options->argv[i]);
	argv_array_push(&spf.args, "--recurse-submodules-default");
	/* default value, "--submodule-prefix" and its value are added later */

	if (max_parallel_jobs < 0)
		max_parallel_jobs = parallel_jobs;

	calculate_changed_submodule_paths();
	run_processes_parallel(max_parallel_jobs,
			       get_next_submodule,
			       fetch_start_failure,
			       fetch_finish,
			       &spf);

	argv_array_clear(&spf.args);
out:
	string_list_clear(&changed_submodule_paths, 1);
	return spf.result;
}

unsigned is_submodule_modified(const char *path, int ignore_untracked)
{
	ssize_t len;
	struct child_process cp = CHILD_PROCESS_INIT;
	const char *argv[] = {
		"status",
		"--porcelain",
		NULL,
		NULL,
	};
	struct strbuf buf = STRBUF_INIT;
	unsigned dirty_submodule = 0;
	const char *line, *next_line;
	const char *git_dir;

	strbuf_addf(&buf, "%s/.git", path);
	git_dir = read_gitfile(buf.buf);
	if (!git_dir)
		git_dir = buf.buf;
	if (!is_directory(git_dir)) {
		strbuf_release(&buf);
		/* The submodule is not checked out, so it is not modified */
		return 0;

	}
	strbuf_reset(&buf);

	if (ignore_untracked)
		argv[2] = "-uno";

	cp.argv = argv;
	prepare_submodule_repo_env(&cp.env_array);
	cp.git_cmd = 1;
	cp.no_stdin = 1;
	cp.out = -1;
	cp.dir = path;
	if (start_command(&cp))
		die("Could not run 'git status --porcelain' in submodule %s", path);

	len = strbuf_read(&buf, cp.out, 1024);
	line = buf.buf;
	while (len > 2) {
		if ((line[0] == '?') && (line[1] == '?')) {
			dirty_submodule |= DIRTY_SUBMODULE_UNTRACKED;
			if (dirty_submodule & DIRTY_SUBMODULE_MODIFIED)
				break;
		} else {
			dirty_submodule |= DIRTY_SUBMODULE_MODIFIED;
			if (ignore_untracked ||
			    (dirty_submodule & DIRTY_SUBMODULE_UNTRACKED))
				break;
		}
		next_line = strchr(line, '\n');
		if (!next_line)
			break;
		next_line++;
		len -= (next_line - line);
		line = next_line;
	}
	close(cp.out);

	if (finish_command(&cp))
		die("'git status --porcelain' failed in submodule %s", path);

	strbuf_release(&buf);
	return dirty_submodule;
}

int submodule_uses_gitfile(const char *path)
{
	struct child_process cp = CHILD_PROCESS_INIT;
	const char *argv[] = {
		"submodule",
		"foreach",
		"--quiet",
		"--recursive",
		"test -f .git",
		NULL,
	};
	struct strbuf buf = STRBUF_INIT;
	const char *git_dir;

	strbuf_addf(&buf, "%s/.git", path);
	git_dir = read_gitfile(buf.buf);
	if (!git_dir) {
		strbuf_release(&buf);
		return 0;
	}
	strbuf_release(&buf);

	/* Now test that all nested submodules use a gitfile too */
	cp.argv = argv;
	prepare_submodule_repo_env(&cp.env_array);
	cp.git_cmd = 1;
	cp.no_stdin = 1;
	cp.no_stderr = 1;
	cp.no_stdout = 1;
	cp.dir = path;
	if (run_command(&cp))
		return 0;

	return 1;
}

int ok_to_remove_submodule(const char *path)
{
	ssize_t len;
	struct child_process cp = CHILD_PROCESS_INIT;
	const char *argv[] = {
		"status",
		"--porcelain",
		"-u",
		"--ignore-submodules=none",
		NULL,
	};
	struct strbuf buf = STRBUF_INIT;
	int ok_to_remove = 1;

	if (!file_exists(path) || is_empty_dir(path))
		return 1;

	if (!submodule_uses_gitfile(path))
		return 0;

	cp.argv = argv;
	prepare_submodule_repo_env(&cp.env_array);
	cp.git_cmd = 1;
	cp.no_stdin = 1;
	cp.out = -1;
	cp.dir = path;
	if (start_command(&cp))
		die("Could not run 'git status --porcelain -uall --ignore-submodules=none' in submodule %s", path);

	len = strbuf_read(&buf, cp.out, 1024);
	if (len > 2)
		ok_to_remove = 0;
	close(cp.out);

	if (finish_command(&cp))
		die("'git status --porcelain -uall --ignore-submodules=none' failed in submodule %s", path);

	strbuf_release(&buf);
	return ok_to_remove;
}

static int find_first_merges(struct object_array *result, const char *path,
		struct commit *a, struct commit *b)
{
	int i, j;
	struct object_array merges = OBJECT_ARRAY_INIT;
	struct commit *commit;
	int contains_another;

	char merged_revision[42];
	const char *rev_args[] = { "rev-list", "--merges", "--ancestry-path",
				   "--all", merged_revision, NULL };
	struct rev_info revs;
	struct setup_revision_opt rev_opts;

	memset(result, 0, sizeof(struct object_array));
	memset(&rev_opts, 0, sizeof(rev_opts));

	/* get all revisions that merge commit a */
	snprintf(merged_revision, sizeof(merged_revision), "^%s",
			oid_to_hex(&a->object.oid));
	init_revisions(&revs, NULL);
	rev_opts.submodule = path;
	setup_revisions(ARRAY_SIZE(rev_args)-1, rev_args, &revs, &rev_opts);

	/* save all revisions from the above list that contain b */
	if (prepare_revision_walk(&revs))
		die("revision walk setup failed");
	while ((commit = get_revision(&revs)) != NULL) {
		struct object *o = &(commit->object);
		if (in_merge_bases(b, commit))
			add_object_array(o, NULL, &merges);
	}
	reset_revision_walk();

	/* Now we've got all merges that contain a and b. Prune all
	 * merges that contain another found merge and save them in
	 * result.
	 */
	for (i = 0; i < merges.nr; i++) {
		struct commit *m1 = (struct commit *) merges.objects[i].item;

		contains_another = 0;
		for (j = 0; j < merges.nr; j++) {
			struct commit *m2 = (struct commit *) merges.objects[j].item;
			if (i != j && in_merge_bases(m2, m1)) {
				contains_another = 1;
				break;
			}
		}

		if (!contains_another)
			add_object_array(merges.objects[i].item, NULL, result);
	}

	free(merges.objects);
	return result->nr;
}

static void print_commit(struct commit *commit)
{
	struct strbuf sb = STRBUF_INIT;
	struct pretty_print_context ctx = {0};
	ctx.date_mode.type = DATE_NORMAL;
	format_commit_message(commit, " %h: %m %s", &sb, &ctx);
	fprintf(stderr, "%s\n", sb.buf);
	strbuf_release(&sb);
}

#define MERGE_WARNING(path, msg) \
	warning("Failed to merge submodule %s (%s)", path, msg);

int merge_submodule(unsigned char result[20], const char *path,
		    const unsigned char base[20], const unsigned char a[20],
		    const unsigned char b[20], int search)
{
	struct commit *commit_base, *commit_a, *commit_b;
	int parent_count;
	struct object_array merges;

	int i;

	/* store a in result in case we fail */
	hashcpy(result, a);

	/* we can not handle deletion conflicts */
	if (is_null_sha1(base))
		return 0;
	if (is_null_sha1(a))
		return 0;
	if (is_null_sha1(b))
		return 0;

	if (add_submodule_odb(path)) {
		MERGE_WARNING(path, "not checked out");
		return 0;
	}

	if (!(commit_base = lookup_commit_reference(base)) ||
	    !(commit_a = lookup_commit_reference(a)) ||
	    !(commit_b = lookup_commit_reference(b))) {
		MERGE_WARNING(path, "commits not present");
		return 0;
	}

	/* check whether both changes are forward */
	if (!in_merge_bases(commit_base, commit_a) ||
	    !in_merge_bases(commit_base, commit_b)) {
		MERGE_WARNING(path, "commits don't follow merge-base");
		return 0;
	}

	/* Case #1: a is contained in b or vice versa */
	if (in_merge_bases(commit_a, commit_b)) {
		hashcpy(result, b);
		return 1;
	}
	if (in_merge_bases(commit_b, commit_a)) {
		hashcpy(result, a);
		return 1;
	}

	/*
	 * Case #2: There are one or more merges that contain a and b in
	 * the submodule. If there is only one, then present it as a
	 * suggestion to the user, but leave it marked unmerged so the
	 * user needs to confirm the resolution.
	 */

	/* Skip the search if makes no sense to the calling context.  */
	if (!search)
		return 0;

	/* find commit which merges them */
	parent_count = find_first_merges(&merges, path, commit_a, commit_b);
	switch (parent_count) {
	case 0:
		MERGE_WARNING(path, "merge following commits not found");
		break;

	case 1:
		MERGE_WARNING(path, "not fast-forward");
		fprintf(stderr, "Found a possible merge resolution "
				"for the submodule:\n");
		print_commit((struct commit *) merges.objects[0].item);
		fprintf(stderr,
			"If this is correct simply add it to the index "
			"for example\n"
			"by using:\n\n"
			"  git update-index --cacheinfo 160000 %s \"%s\"\n\n"
			"which will accept this suggestion.\n",
			oid_to_hex(&merges.objects[0].item->oid), path);
		break;

	default:
		MERGE_WARNING(path, "multiple merges found");
		for (i = 0; i < merges.nr; i++)
			print_commit((struct commit *) merges.objects[i].item);
	}

	free(merges.objects);
	return 0;
}

/* Update gitfile and core.worktree setting to connect work tree and git dir */
void connect_work_tree_and_git_dir(const char *work_tree, const char *git_dir)
{
	struct strbuf file_name = STRBUF_INIT;
	struct strbuf rel_path = STRBUF_INIT;
	const char *real_work_tree = xstrdup(real_path(work_tree));

	/* Update gitfile */
	strbuf_addf(&file_name, "%s/.git", work_tree);
	write_file(file_name.buf, "gitdir: %s",
		   relative_path(git_dir, real_work_tree, &rel_path));

	/* Update core.worktree setting */
	strbuf_reset(&file_name);
	strbuf_addf(&file_name, "%s/config", git_dir);
	git_config_set_in_file(file_name.buf, "core.worktree",
			       relative_path(real_work_tree, git_dir,
					     &rel_path));

	strbuf_release(&file_name);
	strbuf_release(&rel_path);
	free((void *)real_work_tree);
}

<<<<<<< HEAD
int parallel_submodules(void)
{
	return parallel_jobs;
=======
void prepare_submodule_repo_env(struct argv_array *out)
{
	const char * const *var;

	for (var = local_repo_env; *var; var++) {
		if (strcmp(*var, CONFIG_DATA_ENVIRONMENT))
			argv_array_push(out, *var);
	}
>>>>>>> 89044baa
}<|MERGE_RESOLUTION|>--- conflicted
+++ resolved
@@ -1147,11 +1147,11 @@
 	free((void *)real_work_tree);
 }
 
-<<<<<<< HEAD
 int parallel_submodules(void)
 {
 	return parallel_jobs;
-=======
+}
+
 void prepare_submodule_repo_env(struct argv_array *out)
 {
 	const char * const *var;
@@ -1160,5 +1160,4 @@
 		if (strcmp(*var, CONFIG_DATA_ENVIRONMENT))
 			argv_array_push(out, *var);
 	}
->>>>>>> 89044baa
 }