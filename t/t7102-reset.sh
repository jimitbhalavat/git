#!/bin/sh
#
# Copyright (c) 2007 Carlos Rica
#

test_description='git reset

Documented tests for git reset'

. ./test-lib.sh

commit_msg () {
	# String "modify 2nd file (changed)" partly in German
	# (translated with Google Translate),
	# encoded in UTF-8, used as a commit log message below.
	msg="modify 2nd file (ge\303\244ndert)\n"
	if test -n "$1"
	then
		printf "$msg" | iconv -f utf-8 -t "$1"
	else
		printf "$msg"
	fi
}

# Tested non-UTF-8 encoding
test_encoding="ISO8859-1"

test_expect_success 'creating initial files and commits' '
	test_tick &&
	echo "1st file" >first &&
	git add first &&
	git commit -m "create 1st file" &&

	echo "2nd file" >second &&
	git add second &&
	git commit -m "create 2nd file" &&

	echo "2nd line 1st file" >>first &&
	git commit -a -m "modify 1st file" &&

	git rm first &&
	git mv second secondfile &&
	git commit -a -m "remove 1st and rename 2nd" &&

	echo "1st line 2nd file" >secondfile &&
	echo "2nd line 2nd file" >>secondfile &&
	# "git commit -m" would break MinGW, as Windows refuse to pass
	# $test_encoding encoded parameter to git.
	commit_msg $test_encoding | git -c "i18n.commitEncoding=$test_encoding" commit -a -F - &&
	head5=$(git rev-parse --verify HEAD)
'
# git log --pretty=oneline # to see those SHA1 involved

check_changes () {
	test "$(git rev-parse HEAD)" = "$1" &&
	git diff | test_cmp .diff_expect - &&
	git diff --cached | test_cmp .cached_expect - &&
	for FILE in *
	do
		echo $FILE':'
		cat $FILE || return
	done | test_cmp .cat_expect -
}

test_expect_success 'reset --hard message' '
	hex=$(git log -1 --format="%h") &&
	git reset --hard > .actual &&
	echo HEAD is now at $hex $(commit_msg) > .expected &&
<<<<<<< HEAD
	test_cmp .expected .actual
=======
	test_i18ncmp .expected .actual
>>>>>>> 6ebdac1b
'

test_expect_success 'reset --hard message (ISO8859-1 logoutputencoding)' '
	hex=$(git log -1 --format="%h") &&
	git -c "i18n.logOutputEncoding=$test_encoding" reset --hard > .actual &&
	echo HEAD is now at $hex $(commit_msg $test_encoding) > .expected &&
<<<<<<< HEAD
	test_cmp .expected .actual
=======
	test_i18ncmp .expected .actual
>>>>>>> 6ebdac1b
'

>.diff_expect
>.cached_expect
cat >.cat_expect <<EOF
secondfile:
1st line 2nd file
2nd line 2nd file
EOF

test_expect_success 'giving a non existing revision should fail' '
	test_must_fail git reset aaaaaa &&
	test_must_fail git reset --mixed aaaaaa &&
	test_must_fail git reset --soft aaaaaa &&
	test_must_fail git reset --hard aaaaaa &&
	check_changes $head5
'

test_expect_success 'reset --soft with unmerged index should fail' '
	touch .git/MERGE_HEAD &&
	echo "100644 44c5b5884550c17758737edcced463447b91d42b 1	un" |
		git update-index --index-info &&
	test_must_fail git reset --soft HEAD &&
	rm .git/MERGE_HEAD &&
	git rm --cached -- un
'

test_expect_success \
	'giving paths with options different than --mixed should fail' '
	test_must_fail git reset --soft -- first &&
	test_must_fail git reset --hard -- first &&
	test_must_fail git reset --soft HEAD^ -- first &&
	test_must_fail git reset --hard HEAD^ -- first &&
	check_changes $head5
'

test_expect_success 'giving unrecognized options should fail' '
	test_must_fail git reset --other &&
	test_must_fail git reset -o &&
	test_must_fail git reset --mixed --other &&
	test_must_fail git reset --mixed -o &&
	test_must_fail git reset --soft --other &&
	test_must_fail git reset --soft -o &&
	test_must_fail git reset --hard --other &&
	test_must_fail git reset --hard -o &&
	check_changes $head5
'

test_expect_success \
	'trying to do reset --soft with pending merge should fail' '
	git branch branch1 &&
	git branch branch2 &&

	git checkout branch1 &&
	echo "3rd line in branch1" >>secondfile &&
	git commit -a -m "change in branch1" &&

	git checkout branch2 &&
	echo "3rd line in branch2" >>secondfile &&
	git commit -a -m "change in branch2" &&

	test_must_fail git merge branch1 &&
	test_must_fail git reset --soft &&

	printf "1st line 2nd file\n2nd line 2nd file\n3rd line" >secondfile &&
	git commit -a -m "the change in branch2" &&

	git checkout master &&
	git branch -D branch1 branch2 &&
	check_changes $head5
'

test_expect_success \
	'trying to do reset --soft with pending checkout merge should fail' '
	git branch branch3 &&
	git branch branch4 &&

	git checkout branch3 &&
	echo "3rd line in branch3" >>secondfile &&
	git commit -a -m "line in branch3" &&

	git checkout branch4 &&
	echo "3rd line in branch4" >>secondfile &&

	git checkout -m branch3 &&
	test_must_fail git reset --soft &&

	printf "1st line 2nd file\n2nd line 2nd file\n3rd line" >secondfile &&
	git commit -a -m "the line in branch3" &&

	git checkout master &&
	git branch -D branch3 branch4 &&
	check_changes $head5
'

test_expect_success \
	'resetting to HEAD with no changes should succeed and do nothing' '
	git reset --hard &&
		check_changes $head5 &&
	git reset --hard HEAD &&
		check_changes $head5 &&
	git reset --soft &&
		check_changes $head5 &&
	git reset --soft HEAD &&
		check_changes $head5 &&
	git reset --mixed &&
		check_changes $head5 &&
	git reset --mixed HEAD &&
		check_changes $head5 &&
	git reset &&
		check_changes $head5 &&
	git reset HEAD &&
		check_changes $head5
'

>.diff_expect
cat >.cached_expect <<EOF
diff --git a/secondfile b/secondfile
index 1bbba79..44c5b58 100644
--- a/secondfile
+++ b/secondfile
@@ -1 +1,2 @@
-2nd file
+1st line 2nd file
+2nd line 2nd file
EOF
cat >.cat_expect <<EOF
secondfile:
1st line 2nd file
2nd line 2nd file
EOF
test_expect_success '--soft reset only should show changes in diff --cached' '
	git reset --soft HEAD^ &&
	check_changes d1a4bc3abce4829628ae2dcb0d60ef3d1a78b1c4 &&
	test "$(git rev-parse ORIG_HEAD)" = \
			$head5
'

>.diff_expect
>.cached_expect
cat >.cat_expect <<EOF
secondfile:
1st line 2nd file
2nd line 2nd file
3rd line 2nd file
EOF
test_expect_success \
	'changing files and redo the last commit should succeed' '
	echo "3rd line 2nd file" >>secondfile &&
	git commit -a -C ORIG_HEAD &&
	head4=$(git rev-parse --verify HEAD) &&
	check_changes $head4 &&
	test "$(git rev-parse ORIG_HEAD)" = \
			$head5
'

>.diff_expect
>.cached_expect
cat >.cat_expect <<EOF
first:
1st file
2nd line 1st file
second:
2nd file
EOF
test_expect_success \
	'--hard reset should change the files and undo commits permanently' '
	git reset --hard HEAD~2 &&
	check_changes ddaefe00f1da16864591c61fdc7adb5d7cd6b74e &&
	test "$(git rev-parse ORIG_HEAD)" = \
			$head4
'

>.diff_expect
cat >.cached_expect <<EOF
diff --git a/first b/first
deleted file mode 100644
index 8206c22..0000000
--- a/first
+++ /dev/null
@@ -1,2 +0,0 @@
-1st file
-2nd line 1st file
diff --git a/second b/second
deleted file mode 100644
index 1bbba79..0000000
--- a/second
+++ /dev/null
@@ -1 +0,0 @@
-2nd file
diff --git a/secondfile b/secondfile
new file mode 100644
index 0000000..44c5b58
--- /dev/null
+++ b/secondfile
@@ -0,0 +1,2 @@
+1st line 2nd file
+2nd line 2nd file
EOF
cat >.cat_expect <<EOF
secondfile:
1st line 2nd file
2nd line 2nd file
EOF
test_expect_success \
	'redoing changes adding them without commit them should succeed' '
	git rm first &&
	git mv second secondfile &&

	echo "1st line 2nd file" >secondfile &&
	echo "2nd line 2nd file" >>secondfile &&
	git add secondfile &&
	check_changes ddaefe00f1da16864591c61fdc7adb5d7cd6b74e
'

cat >.diff_expect <<EOF
diff --git a/first b/first
deleted file mode 100644
index 8206c22..0000000
--- a/first
+++ /dev/null
@@ -1,2 +0,0 @@
-1st file
-2nd line 1st file
diff --git a/second b/second
deleted file mode 100644
index 1bbba79..0000000
--- a/second
+++ /dev/null
@@ -1 +0,0 @@
-2nd file
EOF
>.cached_expect
cat >.cat_expect <<EOF
secondfile:
1st line 2nd file
2nd line 2nd file
EOF
test_expect_success '--mixed reset to HEAD should unadd the files' '
	git reset &&
	check_changes ddaefe00f1da16864591c61fdc7adb5d7cd6b74e &&
	test "$(git rev-parse ORIG_HEAD)" = \
			ddaefe00f1da16864591c61fdc7adb5d7cd6b74e
'

>.diff_expect
>.cached_expect
cat >.cat_expect <<EOF
secondfile:
1st line 2nd file
2nd line 2nd file
EOF
test_expect_success 'redoing the last two commits should succeed' '
	git add secondfile &&
	git reset --hard ddaefe00f1da16864591c61fdc7adb5d7cd6b74e &&

	git rm first &&
	git mv second secondfile &&
	git commit -a -m "remove 1st and rename 2nd" &&

	echo "1st line 2nd file" >secondfile &&
	echo "2nd line 2nd file" >>secondfile &&
	# "git commit -m" would break MinGW, as Windows refuse to pass
	# $test_encoding encoded parameter to git.
	commit_msg $test_encoding | git -c "i18n.commitEncoding=$test_encoding" commit -a -F - &&
	check_changes $head5
'

>.diff_expect
>.cached_expect
cat >.cat_expect <<EOF
secondfile:
1st line 2nd file
2nd line 2nd file
3rd line in branch2
EOF
test_expect_success '--hard reset to HEAD should clear a failed merge' '
	git branch branch1 &&
	git branch branch2 &&

	git checkout branch1 &&
	echo "3rd line in branch1" >>secondfile &&
	git commit -a -m "change in branch1" &&

	git checkout branch2 &&
	echo "3rd line in branch2" >>secondfile &&
	git commit -a -m "change in branch2" &&
	head3=$(git rev-parse --verify HEAD) &&

	test_must_fail git pull . branch1 &&
	git reset --hard &&
	check_changes $head3
'

>.diff_expect
>.cached_expect
cat >.cat_expect <<EOF
secondfile:
1st line 2nd file
2nd line 2nd file
EOF
test_expect_success \
	'--hard reset to ORIG_HEAD should clear a fast-forward merge' '
	git reset --hard HEAD^ &&
	check_changes $head5 &&

	git pull . branch1 &&
	git reset --hard ORIG_HEAD &&
	check_changes $head5 &&

	git checkout master &&
	git branch -D branch1 branch2 &&
	check_changes $head5
'

cat > expect << EOF
diff --git a/file1 b/file1
index d00491f..7ed6ff8 100644
--- a/file1
+++ b/file1
@@ -1 +1 @@
-1
+5
diff --git a/file2 b/file2
deleted file mode 100644
index 0cfbf08..0000000
--- a/file2
+++ /dev/null
@@ -1 +0,0 @@
-2
EOF
cat > cached_expect << EOF
diff --git a/file4 b/file4
new file mode 100644
index 0000000..b8626c4
--- /dev/null
+++ b/file4
@@ -0,0 +1 @@
+4
EOF
test_expect_success 'test --mixed <paths>' '
	echo 1 > file1 &&
	echo 2 > file2 &&
	git add file1 file2 &&
	test_tick &&
	git commit -m files &&
	git rm file2 &&
	echo 3 > file3 &&
	echo 4 > file4 &&
	echo 5 > file1 &&
	git add file1 file3 file4 &&
	git reset HEAD -- file1 file2 file3 &&
	test_must_fail git diff --quiet &&
	git diff > output &&
	test_cmp output expect &&
	git diff --cached > output &&
	test_cmp output cached_expect
'

test_expect_success 'test resetting the index at give paths' '

	mkdir sub &&
	>sub/file1 &&
	>sub/file2 &&
	git update-index --add sub/file1 sub/file2 &&
	T=$(git write-tree) &&
	git reset HEAD sub/file2 &&
	test_must_fail git diff --quiet &&
	U=$(git write-tree) &&
	echo "$T" &&
	echo "$U" &&
	test_must_fail git diff-index --cached --exit-code "$T" &&
	test "$T" != "$U"

'

test_expect_success 'resetting an unmodified path is a no-op' '
	git reset --hard &&
	git reset -- file1 &&
	git diff-files --exit-code &&
	git diff-index --cached --exit-code HEAD
'

cat > expect << EOF
Unstaged changes after reset:
M	file2
EOF

test_expect_success '--mixed refreshes the index' '
	echo 123 >> file2 &&
	git reset --mixed HEAD > output &&
	test_i18ncmp expect output
'

test_expect_success 'resetting specific path that is unmerged' '
	git rm --cached file2 &&
	F1=$(git rev-parse HEAD:file1) &&
	F2=$(git rev-parse HEAD:file2) &&
	F3=$(git rev-parse HEAD:secondfile) &&
	{
		echo "100644 $F1 1	file2" &&
		echo "100644 $F2 2	file2" &&
		echo "100644 $F3 3	file2"
	} | git update-index --index-info &&
	git ls-files -u &&
	git reset HEAD file2 &&
	test_must_fail git diff --quiet &&
	git diff-index --exit-code --cached HEAD
'

test_expect_success 'disambiguation (1)' '

	git reset --hard &&
	>secondfile &&
	git add secondfile &&
	git reset secondfile &&
	test_must_fail git diff --quiet -- secondfile &&
	test -z "$(git diff --cached --name-only)" &&
	test -f secondfile &&
	test_must_be_empty secondfile

'

test_expect_success 'disambiguation (2)' '

	git reset --hard &&
	>secondfile &&
	git add secondfile &&
	rm -f secondfile &&
	test_must_fail git reset secondfile &&
	test -n "$(git diff --cached --name-only -- secondfile)" &&
	test ! -f secondfile

'

test_expect_success 'disambiguation (3)' '

	git reset --hard &&
	>secondfile &&
	git add secondfile &&
	rm -f secondfile &&
	git reset HEAD secondfile &&
	test_must_fail git diff --quiet &&
	test -z "$(git diff --cached --name-only)" &&
	test ! -f secondfile

'

test_expect_success 'disambiguation (4)' '

	git reset --hard &&
	>secondfile &&
	git add secondfile &&
	rm -f secondfile &&
	git reset -- secondfile &&
	test_must_fail git diff --quiet &&
	test -z "$(git diff --cached --name-only)" &&
	test ! -f secondfile
'

test_expect_success 'reset with paths accepts tree' '
	# for simpler tests, drop last commit containing added files
	git reset --hard HEAD^ &&
	git reset HEAD^^{tree} -- . &&
	git diff --cached HEAD^ --exit-code &&
	git diff HEAD --exit-code
'

test_expect_success 'reset -N keeps removed files as intent-to-add' '
	echo new-file >new-file &&
	git add new-file &&
	git reset -N HEAD &&

	tree=$(git write-tree) &&
	git ls-tree $tree new-file >actual &&
	>expect &&
	test_cmp expect actual &&

	git diff --name-only >actual &&
	echo new-file >expect &&
	test_cmp expect actual
'

test_expect_success 'reset --mixed sets up work tree' '
	git init mixed_worktree &&
	(
		cd mixed_worktree &&
		test_commit dummy
	) &&
	: >expect &&
	git --git-dir=mixed_worktree/.git --work-tree=mixed_worktree reset >actual &&
	test_cmp expect actual
'

test_done<|MERGE_RESOLUTION|>--- conflicted
+++ resolved
@@ -66,22 +66,14 @@
 	hex=$(git log -1 --format="%h") &&
 	git reset --hard > .actual &&
 	echo HEAD is now at $hex $(commit_msg) > .expected &&
-<<<<<<< HEAD
-	test_cmp .expected .actual
-=======
 	test_i18ncmp .expected .actual
->>>>>>> 6ebdac1b
 '
 
 test_expect_success 'reset --hard message (ISO8859-1 logoutputencoding)' '
 	hex=$(git log -1 --format="%h") &&
 	git -c "i18n.logOutputEncoding=$test_encoding" reset --hard > .actual &&
 	echo HEAD is now at $hex $(commit_msg $test_encoding) > .expected &&
-<<<<<<< HEAD
-	test_cmp .expected .actual
-=======
 	test_i18ncmp .expected .actual
->>>>>>> 6ebdac1b
 '
 
 >.diff_expect
