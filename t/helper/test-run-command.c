/*
 * test-run-command.c: test run command API.
 *
 * (C) 2009 Ilari Liusvaara <ilari.liusvaara@elisanet.fi>
 *
 * This code is free software; you can redistribute it and/or modify
 * it under the terms of the GNU General Public License version 2 as
 * published by the Free Software Foundation.
 */

#include "test-tool.h"
#include "git-compat-util.h"
#include "cache.h"
#include "run-command.h"
#include "argv-array.h"
#include "strbuf.h"
<<<<<<< HEAD
#include "parse-options.h"
#include "string-list.h"
#include "thread-utils.h"
#include "wildmatch.h"
#include <string.h>
#include <errno.h>
=======
#include "gettext.h"
#include "parse-options.h"
>>>>>>> a7312d1a

static int number_callbacks;
static int parallel_next(struct child_process *cp,
			 struct strbuf *err,
			 void *cb,
			 void **task_cb)
{
	struct child_process *d = cb;
	if (number_callbacks >= 4)
		return 0;

	argv_array_pushv(&cp->args, d->argv);
	strbuf_addstr(err, "preloaded output of a child\n");
	number_callbacks++;
	return 1;
}

static int no_job(struct child_process *cp,
		  struct strbuf *err,
		  void *cb,
		  void **task_cb)
{
	strbuf_addstr(err, "no further jobs available\n");
	return 0;
}

static int task_finished(int result,
			 struct strbuf *err,
			 void *pp_cb,
			 void *pp_task_cb)
{
	strbuf_addstr(err, "asking for a quick stop\n");
	return 1;
}

<<<<<<< HEAD
struct testsuite {
	struct string_list tests, failed;
	int next;
	int quiet, immediate, verbose, verbose_log, trace, write_junit_xml;
};
#define TESTSUITE_INIT \
	{ STRING_LIST_INIT_DUP, STRING_LIST_INIT_DUP, -1, 0, 0, 0, 0, 0, 0 }

static int next_test(struct child_process *cp, struct strbuf *err, void *cb,
		     void **task_cb)
{
	struct testsuite *suite = cb;
	const char *test;
	if (suite->next >= suite->tests.nr)
		return 0;

	test = suite->tests.items[suite->next++].string;
	argv_array_pushl(&cp->args, "sh", test, NULL);
	if (suite->quiet)
		argv_array_push(&cp->args, "--quiet");
	if (suite->immediate)
		argv_array_push(&cp->args, "-i");
	if (suite->verbose)
		argv_array_push(&cp->args, "-v");
	if (suite->verbose_log)
		argv_array_push(&cp->args, "-V");
	if (suite->trace)
		argv_array_push(&cp->args, "-x");
	if (suite->write_junit_xml)
		argv_array_push(&cp->args, "--write-junit-xml");

	strbuf_addf(err, "Output of '%s':\n", test);
	*task_cb = (void *)test;

	return 1;
}

static int test_finished(int result, struct strbuf *err, void *cb,
			 void *task_cb)
{
	struct testsuite *suite = cb;
	const char *name = (const char *)task_cb;

	if (result)
		string_list_append(&suite->failed, name);

	strbuf_addf(err, "%s: '%s'\n", result ? "FAIL" : "SUCCESS", name);

	return 0;
}

static int test_failed(struct strbuf *out, void *cb, void *task_cb)
{
	struct testsuite *suite = cb;
	const char *name = (const char *)task_cb;

	string_list_append(&suite->failed, name);
	strbuf_addf(out, "FAILED TO START: '%s'\n", name);

	return 0;
}

static const char * const testsuite_usage[] = {
	"test-run-command testsuite [<options>] [<pattern>...]",
	NULL
};

static int testsuite(int argc, const char **argv)
{
	struct testsuite suite = TESTSUITE_INIT;
	int max_jobs = 1, i, ret;
	DIR *dir;
	struct dirent *d;
	struct option options[] = {
		OPT_BOOL('i', "immediate", &suite.immediate,
			 "stop at first failed test case(s)"),
		OPT_INTEGER('j', "jobs", &max_jobs, "run <N> jobs in parallel"),
		OPT_BOOL('q', "quiet", &suite.quiet, "be terse"),
		OPT_BOOL('v', "verbose", &suite.verbose, "be verbose"),
		OPT_BOOL('V', "verbose-log", &suite.verbose_log,
			 "be verbose, redirected to a file"),
		OPT_BOOL('x', "trace", &suite.trace, "trace shell commands"),
		OPT_BOOL(0, "write-junit-xml", &suite.write_junit_xml,
			 "write JUnit-style XML files"),
		OPT_END()
	};

	memset(&suite, 0, sizeof(suite));
	suite.tests.strdup_strings = suite.failed.strdup_strings = 1;

	argc = parse_options(argc, argv, NULL, options,
			testsuite_usage, PARSE_OPT_STOP_AT_NON_OPTION);

	if (max_jobs <= 0)
		max_jobs = online_cpus();

	dir = opendir(".");
	if (!dir)
		die("Could not open the current directory");
	while ((d = readdir(dir))) {
		const char *p = d->d_name;

		if (*p != 't' || !isdigit(p[1]) || !isdigit(p[2]) ||
		    !isdigit(p[3]) || !isdigit(p[4]) || p[5] != '-' ||
		    !ends_with(p, ".sh"))
			continue;

		/* No pattern: match all */
		if (!argc) {
			string_list_append(&suite.tests, p);
			continue;
		}

		for (i = 0; i < argc; i++)
			if (!wildmatch(argv[i], p, 0)) {
				string_list_append(&suite.tests, p);
				break;
			}
	}
	closedir(dir);

	if (!suite.tests.nr)
		die("No tests match!");
	if (max_jobs > suite.tests.nr)
		max_jobs = suite.tests.nr;

	fprintf(stderr, "Running %d tests (%d at a time)\n",
		suite.tests.nr, max_jobs);

	ret = run_processes_parallel(max_jobs, next_test, test_failed,
				     test_finished, &suite);

	if (suite.failed.nr > 0) {
		ret = 1;
		fprintf(stderr, "%d tests failed:\n\n", suite.failed.nr);
		for (i = 0; i < suite.failed.nr; i++)
			fprintf(stderr, "\t%s\n", suite.failed.items[i].string);
	}

	string_list_clear(&suite.tests, 0);
	string_list_clear(&suite.failed, 0);

	return !!ret;
=======
static uint64_t my_random_next = 1234;

static uint64_t my_random(void)
{
	uint64_t res = my_random_next;
	my_random_next = my_random_next * 1103515245 + 12345;
	return res;
}

static int quote_stress_test(int argc, const char **argv)
{
	/*
	 * We are running a quote-stress test.
	 * spawn a subprocess that runs quote-stress with a
	 * special option that echoes back the arguments that
	 * were passed in.
	 */
	char special[] = ".?*\\^_\"'`{}()[]<>@~&+:;$%"; // \t\r\n\a";
	int i, j, k, trials = 100, skip = 0, msys2 = 0;
	struct strbuf out = STRBUF_INIT;
	struct argv_array args = ARGV_ARRAY_INIT;
	struct option options[] = {
		OPT_INTEGER('n', "trials", &trials, "Number of trials"),
		OPT_INTEGER('s', "skip", &skip, "Skip <n> trials"),
		OPT_BOOL('m', "msys2", &msys2, "Test quoting for MSYS2's sh"),
		OPT_END()
	};
	const char * const usage[] = {
		"test-tool run-command quote-stress-test <options>",
		NULL
	};

	argc = parse_options(argc, argv, NULL, options, usage, 0);

	setenv("MSYS_NO_PATHCONV", "1", 0);

	for (i = 0; i < trials; i++) {
		struct child_process cp = CHILD_PROCESS_INIT;
		size_t arg_count, arg_offset;
		int ret = 0;

		argv_array_clear(&args);
		if (msys2)
			argv_array_pushl(&args, "sh", "-c",
					 "printf %s\\\\0 \"$@\"", "skip", NULL);
		else
			argv_array_pushl(&args, "test-tool", "run-command",
					 "quote-echo", NULL);
		arg_offset = args.argc;

		if (argc > 0) {
			trials = 1;
			arg_count = argc;
			for (j = 0; j < arg_count; j++)
				argv_array_push(&args, argv[j]);
		} else {
			arg_count = 1 + (my_random() % 5);
			for (j = 0; j < arg_count; j++) {
				char buf[20];
				size_t min_len = 1;
				size_t arg_len = min_len +
					(my_random() % (ARRAY_SIZE(buf) - min_len));

				for (k = 0; k < arg_len; k++)
					buf[k] = special[my_random() %
						ARRAY_SIZE(special)];
				buf[arg_len] = '\0';

				argv_array_push(&args, buf);
			}
		}

		if (i < skip)
			continue;

		cp.argv = args.argv;
		strbuf_reset(&out);
		if (pipe_command(&cp, NULL, 0, &out, 0, NULL, 0) < 0)
			return error("Failed to spawn child process");

		for (j = 0, k = 0; j < arg_count; j++) {
			const char *arg = args.argv[j + arg_offset];

			if (strcmp(arg, out.buf + k))
				ret = error("incorrectly quoted arg: '%s', "
					    "echoed back as '%s'",
					     arg, out.buf + k);
			k += strlen(out.buf + k) + 1;
		}

		if (k != out.len)
			ret = error("got %d bytes, but consumed only %d",
				     (int)out.len, (int)k);

		if (ret) {
			fprintf(stderr, "Trial #%d failed. Arguments:\n", i);
			for (j = 0; j < arg_count; j++)
				fprintf(stderr, "arg #%d: '%s'\n",
					(int)j, args.argv[j + arg_offset]);

			strbuf_release(&out);
			argv_array_clear(&args);

			return ret;
		}

		if (i && (i % 100) == 0)
			fprintf(stderr, "Trials completed: %d\n", (int)i);
	}

	strbuf_release(&out);
	argv_array_clear(&args);

	return 0;
}

static int quote_echo(int argc, const char **argv)
{
	while (argc > 1) {
		fwrite(argv[1], strlen(argv[1]), 1, stdout);
		fputc('\0', stdout);
		argv++;
		argc--;
	}

	return 0;
>>>>>>> a7312d1a
}

int cmd__run_command(int argc, const char **argv)
{
	struct child_process proc = CHILD_PROCESS_INIT;
	int jobs;

<<<<<<< HEAD
	if (argc > 1 && !strcmp(argv[1], "testsuite"))
		exit(testsuite(argc - 1, argv + 1));
=======
	if (argc >= 2 && !strcmp(argv[1], "quote-stress-test"))
		return !!quote_stress_test(argc - 1, argv + 1);

	if (argc >= 2 && !strcmp(argv[1], "quote-echo"))
		return !!quote_echo(argc - 1, argv + 1);
>>>>>>> a7312d1a

	if (argc < 3)
		return 1;
	while (!strcmp(argv[1], "env")) {
		if (!argv[2])
			die("env specifier without a value");
		argv_array_push(&proc.env_array, argv[2]);
		argv += 2;
		argc -= 2;
	}
	if (argc < 3)
		return 1;
	proc.argv = (const char **)argv + 2;

	if (!strcmp(argv[1], "start-command-ENOENT")) {
		if (start_command(&proc) < 0 && errno == ENOENT)
			return 0;
		fprintf(stderr, "FAIL %s\n", argv[1]);
		return 1;
	}
	if (!strcmp(argv[1], "run-command"))
		exit(run_command(&proc));

	jobs = atoi(argv[2]);
	proc.argv = (const char **)argv + 3;

	if (!strcmp(argv[1], "run-command-parallel"))
		exit(run_processes_parallel(jobs, parallel_next,
					    NULL, NULL, &proc));

	if (!strcmp(argv[1], "run-command-abort"))
		exit(run_processes_parallel(jobs, parallel_next,
					    NULL, task_finished, &proc));

	if (!strcmp(argv[1], "run-command-no-jobs"))
		exit(run_processes_parallel(jobs, no_job,
					    NULL, task_finished, &proc));

	fprintf(stderr, "check usage\n");
	return 1;
}<|MERGE_RESOLUTION|>--- conflicted
+++ resolved
@@ -14,17 +14,12 @@
 #include "run-command.h"
 #include "argv-array.h"
 #include "strbuf.h"
-<<<<<<< HEAD
 #include "parse-options.h"
 #include "string-list.h"
 #include "thread-utils.h"
 #include "wildmatch.h"
-#include <string.h>
-#include <errno.h>
-=======
 #include "gettext.h"
 #include "parse-options.h"
->>>>>>> a7312d1a
 
 static int number_callbacks;
 static int parallel_next(struct child_process *cp,
@@ -60,7 +55,6 @@
 	return 1;
 }
 
-<<<<<<< HEAD
 struct testsuite {
 	struct string_list tests, failed;
 	int next;
@@ -204,7 +198,8 @@
 	string_list_clear(&suite.failed, 0);
 
 	return !!ret;
-=======
+}
+
 static uint64_t my_random_next = 1234;
 
 static uint64_t my_random(void)
@@ -331,7 +326,6 @@
 	}
 
 	return 0;
->>>>>>> a7312d1a
 }
 
 int cmd__run_command(int argc, const char **argv)
@@ -339,16 +333,14 @@
 	struct child_process proc = CHILD_PROCESS_INIT;
 	int jobs;
 
-<<<<<<< HEAD
 	if (argc > 1 && !strcmp(argv[1], "testsuite"))
 		exit(testsuite(argc - 1, argv + 1));
-=======
+
 	if (argc >= 2 && !strcmp(argv[1], "quote-stress-test"))
 		return !!quote_stress_test(argc - 1, argv + 1);
 
 	if (argc >= 2 && !strcmp(argv[1], "quote-echo"))
 		return !!quote_echo(argc - 1, argv + 1);
->>>>>>> a7312d1a
 
 	if (argc < 3)
 		return 1;
