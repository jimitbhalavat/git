--- conflicted
+++ resolved
@@ -418,13 +418,8 @@
 	struct rev_info *revs = options->change_fn_data;
 
 	tree_difference |= diff;
-<<<<<<< HEAD
 	if (!revs->remove_empty_trees || tree_difference != REV_TREE_NEW)
-		DIFF_OPT_SET(options, HAS_CHANGES);
-=======
-	if (tree_difference == REV_TREE_DIFFERENT)
 		options->flags.has_changes = 1;
->>>>>>> 0d1e0e78
 }
 
 static void file_change(struct diff_options *options,
