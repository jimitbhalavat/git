--- conflicted
+++ resolved
@@ -1131,13 +1131,8 @@
 	if (capabilities) {
 		struct strbuf symref_info = STRBUF_INIT;
 
-<<<<<<< HEAD
 		format_symref_info(&symref_info, &data->symref);
-		packet_write_fmt(1, "%s %s%c%s%s%s%s%s%s agent=%s\n",
-=======
-		format_symref_info(&symref_info, cb_data);
 		packet_write_fmt(1, "%s %s%c%s%s%s%s%s%s object-format=%s agent=%s\n",
->>>>>>> 3716d50d
 			     oid_to_hex(oid), refname_nons,
 			     0, capabilities,
 			     (data->allow_uor & ALLOW_TIP_SHA1) ?
@@ -1146,12 +1141,8 @@
 				     " allow-reachable-sha1-in-want" : "",
 			     data->stateless_rpc ? " no-done" : "",
 			     symref_info.buf,
-<<<<<<< HEAD
 			     data->allow_filter ? " filter" : "",
-=======
-			     allow_filter ? " filter" : "",
 			     the_hash_algo->name,
->>>>>>> 3716d50d
 			     git_user_agent_sanitized());
 		strbuf_release(&symref_info);
 	} else {
