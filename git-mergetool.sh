#!/bin/sh
#
# This program resolves merge conflicts in git
#
# Copyright (c) 2006 Theodore Y. Ts'o
#
# This file is licensed under the GPL v2, or a later version
# at the discretion of Junio C Hamano.
#

USAGE='[--tool=tool] [-y|--no-prompt|--prompt] [file to merge] ...'
SUBDIRECTORY_OK=Yes
OPTIONS_SPEC=
TOOL_MODE=merge
. git-sh-setup
. git-mergetool--lib
require_work_tree

# Returns true if the mode reflects a symlink
is_symlink () {
    test "$1" = 120000
}

local_present () {
    test -n "$local_mode"
}

remote_present () {
    test -n "$remote_mode"
}

base_present () {
    test -n "$base_mode"
}

cleanup_temp_files () {
    if test "$1" = --save-backup ; then
	mv -- "$BACKUP" "$MERGED.orig"
	rm -f -- "$LOCAL" "$REMOTE" "$BASE"
    else
	rm -f -- "$LOCAL" "$REMOTE" "$BASE" "$BACKUP"
    fi
}

describe_file () {
    mode="$1"
    branch="$2"
    file="$3"

    printf "  {%s}: " "$branch"
    if test -z "$mode"; then
	echo "deleted"
    elif is_symlink "$mode" ; then
	echo "a symbolic link -> '$(cat "$file")'"
    else
	if base_present; then
	    echo "modified"
	else
	    echo "created"
	fi
    fi
}


resolve_symlink_merge () {
    while true; do
	printf "Use (l)ocal or (r)emote, or (a)bort? "
	read ans
	case "$ans" in
	    [lL]*)
		git checkout-index -f --stage=2 -- "$MERGED"
		git add -- "$MERGED"
		cleanup_temp_files --save-backup
		return 0
		;;
	    [rR]*)
		git checkout-index -f --stage=3 -- "$MERGED"
		git add -- "$MERGED"
		cleanup_temp_files --save-backup
		return 0
		;;
	    [aA]*)
		return 1
		;;
	    esac
	done
}

resolve_deleted_merge () {
    while true; do
	if base_present; then
	    printf "Use (m)odified or (d)eleted file, or (a)bort? "
	else
	    printf "Use (c)reated or (d)eleted file, or (a)bort? "
	fi
	read ans
	case "$ans" in
	    [mMcC]*)
		git add -- "$MERGED"
		cleanup_temp_files --save-backup
		return 0
		;;
	    [dD]*)
		git rm -- "$MERGED" > /dev/null
		cleanup_temp_files
		return 0
		;;
	    [aA]*)
		return 1
		;;
	    esac
	done
}

checkout_staged_file () {
    tmpfile=$(expr "$(git checkout-index --temp --stage="$1" "$2")" : '\([^	]*\)	')

    if test $? -eq 0 -a -n "$tmpfile" ; then
	mv -- "$(git rev-parse --show-cdup)$tmpfile" "$3"
    fi
}

merge_file () {
    MERGED="$1"

    f=$(git ls-files -u -- "$MERGED")
    if test -z "$f" ; then
	if test ! -f "$MERGED" ; then
	    echo "$MERGED: file not found"
	else
	    echo "$MERGED: file does not need merging"
	fi
	return 1
    fi

    ext="$$$(expr "$MERGED" : '.*\(\.[^/]*\)$')"
    BACKUP="./$MERGED.BACKUP.$ext"
    LOCAL="./$MERGED.LOCAL.$ext"
    REMOTE="./$MERGED.REMOTE.$ext"
    BASE="./$MERGED.BASE.$ext"

    mv -- "$MERGED" "$BACKUP"
    cp -- "$BACKUP" "$MERGED"

    base_mode=$(git ls-files -u -- "$MERGED" | awk '{if ($3==1) print $1;}')
    local_mode=$(git ls-files -u -- "$MERGED" | awk '{if ($3==2) print $1;}')
    remote_mode=$(git ls-files -u -- "$MERGED" | awk '{if ($3==3) print $1;}')

    base_present   && checkout_staged_file 1 "$MERGED" "$BASE"
    local_present  && checkout_staged_file 2 "$MERGED" "$LOCAL"
    remote_present && checkout_staged_file 3 "$MERGED" "$REMOTE"

    if test -z "$local_mode" -o -z "$remote_mode"; then
	echo "Deleted merge conflict for '$MERGED':"
	describe_file "$local_mode" "local" "$LOCAL"
	describe_file "$remote_mode" "remote" "$REMOTE"
	resolve_deleted_merge
	return
    fi

    if is_symlink "$local_mode" || is_symlink "$remote_mode"; then
	echo "Symbolic link merge conflict for '$MERGED':"
	describe_file "$local_mode" "local" "$LOCAL"
	describe_file "$remote_mode" "remote" "$REMOTE"
	resolve_symlink_merge
	return
    fi

    echo "Normal merge conflict for '$MERGED':"
    describe_file "$local_mode" "local" "$LOCAL"
    describe_file "$remote_mode" "remote" "$REMOTE"
    if "$prompt" = true; then
	printf "Hit return to start merge resolution tool (%s): " "$merge_tool"
	read ans
    fi

    if base_present; then
	    present=true
    else
	    present=false
    fi

    if ! run_merge_tool "$merge_tool" "$present"; then
	echo "merge of $MERGED failed" 1>&2
	mv -- "$BACKUP" "$MERGED"

	if test "$merge_keep_temporaries" = "false"; then
	    cleanup_temp_files
	fi

	return 1
    fi

    if test "$merge_keep_backup" = "true"; then
	mv -- "$BACKUP" "$MERGED.orig"
    else
	rm -- "$BACKUP"
    fi

    git add -- "$MERGED"
    cleanup_temp_files
    return 0
}

prompt=$(git config --bool mergetool.prompt || echo true)

while test $# != 0
do
    case "$1" in
	-t|--tool*)
	    case "$#,$1" in
		*,*=*)
		    merge_tool=$(expr "z$1" : 'z-[^=]*=\(.*\)')
		    ;;
		1,*)
		    usage ;;
		*)
		    merge_tool="$2"
		    shift ;;
	    esac
	    ;;
	-y|--no-prompt)
	    prompt=false
	    ;;
	--prompt)
	    prompt=true
	    ;;
	--)
	    shift
	    break
	    ;;
	-*)
	    usage
	    ;;
	*)
	    break
	    ;;
    esac
    shift
done

prompt_after_failed_merge() {
    while true; do
	printf "Continue merging other unresolved paths (y/n) ? "
	read ans
	case "$ans" in

	    [yY]*)
		return 0
		;;

	    [nN]*)
		return 1
		;;
	esac
    done
}

if test -z "$merge_tool"; then
    merge_tool=$(get_merge_tool "$merge_tool") || exit
fi
merge_keep_backup="$(git config --bool mergetool.keepBackup || echo true)"
merge_keep_temporaries="$(git config --bool mergetool.keepTemporaries || echo false)"

last_status=0
rollup_status=0
rerere=false

files_to_merge() {
    if test "$rerere" = true
    then
	git rerere status
    else
	git ls-files -u | sed -e 's/^[^	]*	//' | sort -u
    fi
}


if test $# -eq 0 ; then
    cd_to_toplevel

    if test -e "$GIT_DIR/MERGE_RR"
    then
	rerere=true
    fi

    files=$(files_to_merge)
    if test -z "$files" ; then
	echo "No files need merging"
	exit 0
    fi
<<<<<<< HEAD
    printf "Merging:\n"
    printf "$files\n"

    files_to_merge |
=======

    # Save original stdin
    exec 3<&0

    echo Merging the files: "$files"
    git ls-files -u |
    sed -e 's/^[^	]*	//' |
    sort -u |
>>>>>>> af314714
    while IFS= read i
    do
	if test $last_status -ne 0; then
	    prompt_after_failed_merge <&3 || exit 1
	fi
	printf "\n"
	merge_file "$i" <&3
	last_status=$?
	if test $last_status -ne 0; then
	    rollup_status=1
	fi
    done
else
    while test $# -gt 0; do
	if test $last_status -ne 0; then
	    prompt_after_failed_merge || exit 1
	fi
	printf "\n"
	merge_file "$1"
	last_status=$?
	if test $last_status -ne 0; then
	    rollup_status=1
	fi
	shift
    done
fi

exit $rollup_status<|MERGE_RESOLUTION|>--- conflicted
+++ resolved
@@ -289,21 +289,14 @@
 	echo "No files need merging"
 	exit 0
     fi
-<<<<<<< HEAD
+
+    # Save original stdin
+    exec 3<&0
+
     printf "Merging:\n"
     printf "$files\n"
 
     files_to_merge |
-=======
-
-    # Save original stdin
-    exec 3<&0
-
-    echo Merging the files: "$files"
-    git ls-files -u |
-    sed -e 's/^[^	]*	//' |
-    sort -u |
->>>>>>> af314714
     while IFS= read i
     do
 	if test $last_status -ne 0; then
