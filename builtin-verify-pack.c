--- conflicted
+++ resolved
@@ -134,23 +134,13 @@
 }
 
 static const char * const verify_pack_usage[] = {
-<<<<<<< HEAD
-	"git verify-pack [-v|--verbose] <pack>...",
-=======
 	"git verify-pack [-v|--verbose] [-s|--stat-only] <pack>...",
->>>>>>> 6c4f3ec9
 	NULL
 };
 
 int cmd_verify_pack(int argc, const char **argv, const char *prefix)
 {
 	int err = 0;
-<<<<<<< HEAD
-	int verbose = 0;
-	int i;
-	const struct option verify_pack_options[] = {
-		OPT__VERBOSE(&verbose),
-=======
 	unsigned int flags = 0;
 	int i;
 	const struct option verify_pack_options[] = {
@@ -158,7 +148,6 @@
 			VERIFY_PACK_VERBOSE),
 		OPT_BIT('s', "stat-only", &flags, "show statistics only",
 			VERIFY_PACK_STAT_ONLY),
->>>>>>> 6c4f3ec9
 		OPT_END()
 	};
 
@@ -168,11 +157,7 @@
 	if (argc < 1)
 		usage_with_options(verify_pack_usage, verify_pack_options);
 	for (i = 0; i < argc; i++) {
-<<<<<<< HEAD
-		if (verify_one_pack(argv[i], verbose))
-=======
 		if (verify_one_pack(argv[i], flags))
->>>>>>> 6c4f3ec9
 			err = 1;
 		discard_revindex();
 	}
