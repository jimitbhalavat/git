--- conflicted
+++ resolved
@@ -56,7 +56,6 @@
 	opt->pathname = 1;
 	opt->max_depth = -1;
 	opt->pattern_type_option = GREP_PATTERN_TYPE_UNSPECIFIED;
-<<<<<<< HEAD
 	color_set(opt->colors[GREP_COLOR_CONTEXT], "");
 	color_set(opt->colors[GREP_COLOR_FILENAME], "");
 	color_set(opt->colors[GREP_COLOR_FUNCTION], "");
@@ -66,18 +65,7 @@
 	color_set(opt->colors[GREP_COLOR_MATCH_SELECTED], GIT_COLOR_BOLD_RED);
 	color_set(opt->colors[GREP_COLOR_SELECTED], "");
 	color_set(opt->colors[GREP_COLOR_SEP], GIT_COLOR_CYAN);
-=======
-	color_set(opt->color_context, "");
-	color_set(opt->color_filename, "");
-	color_set(opt->color_function, "");
-	color_set(opt->color_lineno, "");
-	color_set(opt->color_columnno, "");
-	color_set(opt->color_match_context, GIT_COLOR_BOLD_RED);
-	color_set(opt->color_match_selected, GIT_COLOR_BOLD_RED);
-	color_set(opt->color_selected, "");
-	color_set(opt->color_sep, GIT_COLOR_CYAN);
 	opt->only_matching = 0;
->>>>>>> 9d8db06e
 	opt->color = -1;
 	opt->output = std_output;
 }
@@ -1421,9 +1409,41 @@
 static void show_line_header(struct grep_opt *opt, const char *name,
 			     unsigned lno, ssize_t cno, char sign)
 {
-<<<<<<< HEAD
+	if (opt->heading && opt->last_shown == 0) {
+		output_color(opt, name, strlen(name), opt->colors[GREP_COLOR_FILENAME]);
+		opt->output(opt, "\n", 1);
+	}
+	opt->last_shown = lno;
+
+	if (!opt->heading && opt->pathname) {
+		output_color(opt, name, strlen(name), opt->colors[GREP_COLOR_FILENAME]);
+		output_sep(opt, sign);
+	}
+	if (opt->linenum) {
+		char buf[32];
+		xsnprintf(buf, sizeof(buf), "%d", lno);
+		output_color(opt, buf, strlen(buf), opt->colors[GREP_COLOR_LINENO]);
+		output_sep(opt, sign);
+	}
+	/*
+	 * Treat 'cno' as the 1-indexed offset from the start of a non-context
+	 * line to its first match. Otherwise, 'cno' is 0 indicating that we are
+	 * being called with a context line.
+	 */
+	if (opt->columnnum && cno) {
+		char buf[32];
+		xsnprintf(buf, sizeof(buf), "%"PRIuMAX, (uintmax_t)cno);
+		output_color(opt, buf, strlen(buf), opt->colors[GREP_COLOR_COLUMNNO]);
+		output_sep(opt, sign);
+	}
+}
+
+static void show_line(struct grep_opt *opt, char *bol, char *eol,
+		      const char *name, unsigned lno, ssize_t cno, char sign)
+{
 	int rest = eol - bol;
-	const char *match_color, *line_color = NULL;
+	const char *match_color = NULL;
+	const char *line_color = NULL;
 
 	if (opt->file_break && opt->last_shown == 0) {
 		if (opt->show_hunk_mark)
@@ -1439,58 +1459,6 @@
 			opt->output(opt, "\n", 1);
 		}
 	}
-=======
->>>>>>> 9d8db06e
-	if (opt->heading && opt->last_shown == 0) {
-		output_color(opt, name, strlen(name), opt->colors[GREP_COLOR_FILENAME]);
-		opt->output(opt, "\n", 1);
-	}
-	opt->last_shown = lno;
-
-	if (!opt->heading && opt->pathname) {
-		output_color(opt, name, strlen(name), opt->colors[GREP_COLOR_FILENAME]);
-		output_sep(opt, sign);
-	}
-	if (opt->linenum) {
-		char buf[32];
-		xsnprintf(buf, sizeof(buf), "%d", lno);
-		output_color(opt, buf, strlen(buf), opt->colors[GREP_COLOR_LINENO]);
-		output_sep(opt, sign);
-	}
-	/*
-	 * Treat 'cno' as the 1-indexed offset from the start of a non-context
-	 * line to its first match. Otherwise, 'cno' is 0 indicating that we are
-	 * being called with a context line.
-	 */
-	if (opt->columnnum && cno) {
-		char buf[32];
-		xsnprintf(buf, sizeof(buf), "%"PRIuMAX, (uintmax_t)cno);
-		output_color(opt, buf, strlen(buf), opt->colors[GREP_COLOR_COLUMNNO]);
-		output_sep(opt, sign);
-	}
-}
-
-static void show_line(struct grep_opt *opt, char *bol, char *eol,
-		      const char *name, unsigned lno, ssize_t cno, char sign)
-{
-	int rest = eol - bol;
-	const char *match_color = NULL;
-	const char *line_color = NULL;
-
-	if (opt->file_break && opt->last_shown == 0) {
-		if (opt->show_hunk_mark)
-			opt->output(opt, "\n", 1);
-	} else if (opt->pre_context || opt->post_context || opt->funcbody) {
-		if (opt->last_shown == 0) {
-			if (opt->show_hunk_mark) {
-				output_color(opt, "--", 2, opt->color_sep);
-				opt->output(opt, "\n", 1);
-			}
-		} else if (lno > opt->last_shown + 1) {
-			output_color(opt, "--", 2, opt->color_sep);
-			opt->output(opt, "\n", 1);
-		}
-	}
 	if (!opt->only_matching) {
 		/*
 		 * In case the line we're being called with contains more than
@@ -1504,31 +1472,18 @@
 		int ch = *eol;
 		int eflags = 0;
 
-<<<<<<< HEAD
-		if (sign == ':')
-			match_color = opt->colors[GREP_COLOR_MATCH_SELECTED];
-		else
-			match_color = opt->colors[GREP_COLOR_MATCH_CONTEXT];
-		if (sign == ':')
-			line_color = opt->colors[GREP_COLOR_SELECTED];
-		else if (sign == '-')
-			line_color = opt->colors[GREP_COLOR_CONTEXT];
-		else if (sign == '=')
-			line_color = opt->colors[GREP_COLOR_FUNCTION];
-=======
 		if (opt->color) {
 			if (sign == ':')
-				match_color = opt->color_match_selected;
+				match_color = opt->colors[GREP_COLOR_MATCH_SELECTED];
 			else
-				match_color = opt->color_match_context;
+				match_color = opt->colors[GREP_COLOR_MATCH_CONTEXT];
 			if (sign == ':')
-				line_color = opt->color_selected;
+				line_color = opt->colors[GREP_COLOR_SELECTED];
 			else if (sign == '-')
-				line_color = opt->color_context;
+				line_color = opt->colors[GREP_COLOR_CONTEXT];
 			else if (sign == '=')
-				line_color = opt->color_function;
-		}
->>>>>>> 9d8db06e
+				line_color = opt->colors[GREP_COLOR_FUNCTION];
+		}
 		*eol = '\0';
 		while (next_match(opt, bol, eol, ctx, &match, eflags)) {
 			if (match.rm_so == match.rm_eo)
