#include "cache.h"
#include "config.h"
#include "tag.h"
#include "commit.h"
#include "tree.h"
#include "blob.h"
#include "tree-walk.h"
#include "refs.h"
#include "remote.h"
#include "dir.h"
#include "sha1-array.h"
#include "packfile.h"

static int get_oid_oneline(const char *, struct object_id *, struct commit_list *);

typedef int (*disambiguate_hint_fn)(const struct object_id *, void *);

struct disambiguate_state {
	int len; /* length of prefix in hex chars */
	char hex_pfx[GIT_MAX_HEXSZ + 1];
	struct object_id bin_pfx;

	disambiguate_hint_fn fn;
	void *cb_data;
	struct object_id candidate;
	unsigned candidate_exists:1;
	unsigned candidate_checked:1;
	unsigned candidate_ok:1;
	unsigned disambiguate_fn_used:1;
	unsigned ambiguous:1;
	unsigned always_call_fn:1;
};

static void update_candidates(struct disambiguate_state *ds, const struct object_id *current)
{
	if (ds->always_call_fn) {
		ds->ambiguous = ds->fn(current, ds->cb_data) ? 1 : 0;
		return;
	}
	if (!ds->candidate_exists) {
		/* this is the first candidate */
		oidcpy(&ds->candidate, current);
		ds->candidate_exists = 1;
		return;
	} else if (!oidcmp(&ds->candidate, current)) {
		/* the same as what we already have seen */
		return;
	}

	if (!ds->fn) {
		/* cannot disambiguate between ds->candidate and current */
		ds->ambiguous = 1;
		return;
	}

	if (!ds->candidate_checked) {
		ds->candidate_ok = ds->fn(&ds->candidate, ds->cb_data);
		ds->disambiguate_fn_used = 1;
		ds->candidate_checked = 1;
	}

	if (!ds->candidate_ok) {
		/* discard the candidate; we know it does not satisfy fn */
		oidcpy(&ds->candidate, current);
		ds->candidate_checked = 0;
		return;
	}

	/* if we reach this point, we know ds->candidate satisfies fn */
	if (ds->fn(current, ds->cb_data)) {
		/*
		 * if both current and candidate satisfy fn, we cannot
		 * disambiguate.
		 */
		ds->candidate_ok = 0;
		ds->ambiguous = 1;
	}

	/* otherwise, current can be discarded and candidate is still good */
}

static int append_loose_object(const struct object_id *oid, const char *path,
			       void *data)
{
	oid_array_append(data, oid);
	return 0;
}

static int match_sha(unsigned, const unsigned char *, const unsigned char *);

static void find_short_object_filename(struct disambiguate_state *ds)
{
	int subdir_nr = ds->bin_pfx.hash[0];
	struct alternate_object_database *alt;
	static struct alternate_object_database *fakeent;

	if (!fakeent) {
		/*
		 * Create a "fake" alternate object database that
		 * points to our own object database, to make it
		 * easier to get a temporary working space in
		 * alt->name/alt->base while iterating over the
		 * object databases including our own.
		 */
		fakeent = alloc_alt_odb(get_object_directory());
	}
	fakeent->next = alt_odb_list;

	for (alt = fakeent; alt && !ds->ambiguous; alt = alt->next) {
		int pos;

		if (!alt->loose_objects_subdir_seen[subdir_nr]) {
			struct strbuf *buf = alt_scratch_buf(alt);
			for_each_file_in_obj_subdir(subdir_nr, buf,
						    append_loose_object,
						    NULL, NULL,
						    &alt->loose_objects_cache);
			alt->loose_objects_subdir_seen[subdir_nr] = 1;
		}

		pos = oid_array_lookup(&alt->loose_objects_cache, &ds->bin_pfx);
		if (pos < 0)
			pos = -1 - pos;
		while (!ds->ambiguous && pos < alt->loose_objects_cache.nr) {
			const struct object_id *oid;
			oid = alt->loose_objects_cache.oid + pos;
			if (!match_sha(ds->len, ds->bin_pfx.hash, oid->hash))
				break;
			update_candidates(ds, oid);
			pos++;
		}
	}
}

static int match_sha(unsigned len, const unsigned char *a, const unsigned char *b)
{
	do {
		if (*a != *b)
			return 0;
		a++;
		b++;
		len -= 2;
	} while (len > 1);
	if (len)
		if ((*a ^ *b) & 0xf0)
			return 0;
	return 1;
}

static void unique_in_pack(struct packed_git *p,
			   struct disambiguate_state *ds)
{
	uint32_t num, last, i, first = 0;
	const struct object_id *current = NULL;

	if (open_pack_index(p) || !p->num_objects)
		return;

	num = p->num_objects;
	last = num;
	while (first < last) {
		uint32_t mid = first + (last - first) / 2;
		const unsigned char *current;
		int cmp;

		current = nth_packed_object_sha1(p, mid);
		cmp = hashcmp(ds->bin_pfx.hash, current);
		if (!cmp) {
			first = mid;
			break;
		}
		if (cmp > 0) {
			first = mid+1;
			continue;
		}
		last = mid;
	}

	/*
	 * At this point, "first" is the location of the lowest object
	 * with an object name that could match "bin_pfx".  See if we have
	 * 0, 1 or more objects that actually match(es).
	 */
	for (i = first; i < num && !ds->ambiguous; i++) {
		struct object_id oid;
		current = nth_packed_object_oid(&oid, p, i);
		if (!match_sha(ds->len, ds->bin_pfx.hash, current->hash))
			break;
		update_candidates(ds, current);
	}
}

static void find_short_packed_object(struct disambiguate_state *ds)
{
	struct packed_git *p;

	prepare_packed_git();
	for (p = packed_git; p && !ds->ambiguous; p = p->next)
		unique_in_pack(p, ds);
}

#define SHORT_NAME_NOT_FOUND (-1)
#define SHORT_NAME_AMBIGUOUS (-2)

static int finish_object_disambiguation(struct disambiguate_state *ds,
					struct object_id *oid)
{
	if (ds->ambiguous)
		return SHORT_NAME_AMBIGUOUS;

	if (!ds->candidate_exists)
		return SHORT_NAME_NOT_FOUND;

	if (!ds->candidate_checked)
		/*
		 * If this is the only candidate, there is no point
		 * calling the disambiguation hint callback.
		 *
		 * On the other hand, if the current candidate
		 * replaced an earlier candidate that did _not_ pass
		 * the disambiguation hint callback, then we do have
		 * more than one objects that match the short name
		 * given, so we should make sure this one matches;
		 * otherwise, if we discovered this one and the one
		 * that we previously discarded in the reverse order,
		 * we would end up showing different results in the
		 * same repository!
		 */
		ds->candidate_ok = (!ds->disambiguate_fn_used ||
				    ds->fn(&ds->candidate, ds->cb_data));

	if (!ds->candidate_ok)
		return SHORT_NAME_AMBIGUOUS;

	oidcpy(oid, &ds->candidate);
	return 0;
}

static int disambiguate_commit_only(const struct object_id *oid, void *cb_data_unused)
{
	int kind = sha1_object_info(oid->hash, NULL);
	return kind == OBJ_COMMIT;
}

static int disambiguate_committish_only(const struct object_id *oid, void *cb_data_unused)
{
	struct object *obj;
	int kind;

	kind = sha1_object_info(oid->hash, NULL);
	if (kind == OBJ_COMMIT)
		return 1;
	if (kind != OBJ_TAG)
		return 0;

	/* We need to do this the hard way... */
	obj = deref_tag(parse_object(oid), NULL, 0);
	if (obj && obj->type == OBJ_COMMIT)
		return 1;
	return 0;
}

static int disambiguate_tree_only(const struct object_id *oid, void *cb_data_unused)
{
	int kind = sha1_object_info(oid->hash, NULL);
	return kind == OBJ_TREE;
}

static int disambiguate_treeish_only(const struct object_id *oid, void *cb_data_unused)
{
	struct object *obj;
	int kind;

	kind = sha1_object_info(oid->hash, NULL);
	if (kind == OBJ_TREE || kind == OBJ_COMMIT)
		return 1;
	if (kind != OBJ_TAG)
		return 0;

	/* We need to do this the hard way... */
	obj = deref_tag(parse_object(oid), NULL, 0);
	if (obj && (obj->type == OBJ_TREE || obj->type == OBJ_COMMIT))
		return 1;
	return 0;
}

static int disambiguate_blob_only(const struct object_id *oid, void *cb_data_unused)
{
	int kind = sha1_object_info(oid->hash, NULL);
	return kind == OBJ_BLOB;
}

static disambiguate_hint_fn default_disambiguate_hint;

int set_disambiguate_hint_config(const char *var, const char *value)
{
	static const struct {
		const char *name;
		disambiguate_hint_fn fn;
	} hints[] = {
		{ "none", NULL },
		{ "commit", disambiguate_commit_only },
		{ "committish", disambiguate_committish_only },
		{ "tree", disambiguate_tree_only },
		{ "treeish", disambiguate_treeish_only },
		{ "blob", disambiguate_blob_only }
	};
	int i;

	if (!value)
		return config_error_nonbool(var);

	for (i = 0; i < ARRAY_SIZE(hints); i++) {
		if (!strcasecmp(value, hints[i].name)) {
			default_disambiguate_hint = hints[i].fn;
			return 0;
		}
	}

	return error("unknown hint type for '%s': %s", var, value);
}

static int init_object_disambiguation(const char *name, int len,
				      struct disambiguate_state *ds)
{
	int i;

	if (len < MINIMUM_ABBREV || len > GIT_SHA1_HEXSZ)
		return -1;

	memset(ds, 0, sizeof(*ds));

	for (i = 0; i < len ;i++) {
		unsigned char c = name[i];
		unsigned char val;
		if (c >= '0' && c <= '9')
			val = c - '0';
		else if (c >= 'a' && c <= 'f')
			val = c - 'a' + 10;
		else if (c >= 'A' && c <='F') {
			val = c - 'A' + 10;
			c -= 'A' - 'a';
		}
		else
			return -1;
		ds->hex_pfx[i] = c;
		if (!(i & 1))
			val <<= 4;
		ds->bin_pfx.hash[i >> 1] |= val;
	}

	ds->len = len;
	ds->hex_pfx[len] = '\0';
	prepare_alt_odb();
	return 0;
}

static int show_ambiguous_object(const struct object_id *oid, void *data)
{
	const struct disambiguate_state *ds = data;
	struct strbuf desc = STRBUF_INIT;
	int type;


	if (ds->fn && !ds->fn(oid, ds->cb_data))
		return 0;

	type = sha1_object_info(oid->hash, NULL);
	if (type == OBJ_COMMIT) {
		struct commit *commit = lookup_commit(oid);
		if (commit) {
			struct pretty_print_context pp = {0};
			pp.date_mode.type = DATE_SHORT;
			format_commit_message(commit, " %ad - %s", &desc, &pp);
		}
	} else if (type == OBJ_TAG) {
		struct tag *tag = lookup_tag(oid);
		if (!parse_tag(tag) && tag->tag)
			strbuf_addf(&desc, " %s", tag->tag);
	}

	advise("  %s %s%s",
	       find_unique_abbrev(oid->hash, DEFAULT_ABBREV),
	       typename(type) ? typename(type) : "unknown type",
	       desc.buf);

	strbuf_release(&desc);
	return 0;
}

static int get_short_oid(const char *name, int len, struct object_id *oid,
			  unsigned flags)
{
	int status;
	struct disambiguate_state ds;
	int quietly = !!(flags & GET_OID_QUIETLY);

	if (init_object_disambiguation(name, len, &ds) < 0)
		return -1;

	if (HAS_MULTI_BITS(flags & GET_OID_DISAMBIGUATORS))
		die("BUG: multiple get_short_oid disambiguator flags");

	if (flags & GET_OID_COMMIT)
		ds.fn = disambiguate_commit_only;
	else if (flags & GET_OID_COMMITTISH)
		ds.fn = disambiguate_committish_only;
	else if (flags & GET_OID_TREE)
		ds.fn = disambiguate_tree_only;
	else if (flags & GET_OID_TREEISH)
		ds.fn = disambiguate_treeish_only;
	else if (flags & GET_OID_BLOB)
		ds.fn = disambiguate_blob_only;
	else
		ds.fn = default_disambiguate_hint;

	find_short_object_filename(&ds);
	find_short_packed_object(&ds);
	status = finish_object_disambiguation(&ds, oid);

	if (!quietly && (status == SHORT_NAME_AMBIGUOUS)) {
		error(_("short SHA1 %s is ambiguous"), ds.hex_pfx);

		/*
		 * We may still have ambiguity if we simply saw a series of
		 * candidates that did not satisfy our hint function. In
		 * that case, we still want to show them, so disable the hint
		 * function entirely.
		 */
		if (!ds.ambiguous)
			ds.fn = NULL;

		advise(_("The candidates are:"));
		for_each_abbrev(ds.hex_pfx, show_ambiguous_object, &ds);
	}

	return status;
}

static int collect_ambiguous(const struct object_id *oid, void *data)
{
	oid_array_append(data, oid);
	return 0;
}

int for_each_abbrev(const char *prefix, each_abbrev_fn fn, void *cb_data)
{
	struct oid_array collect = OID_ARRAY_INIT;
	struct disambiguate_state ds;
	int ret;

	if (init_object_disambiguation(prefix, strlen(prefix), &ds) < 0)
		return -1;

	ds.always_call_fn = 1;
	ds.fn = collect_ambiguous;
	ds.cb_data = &collect;
	find_short_object_filename(&ds);
	find_short_packed_object(&ds);

	ret = oid_array_for_each_unique(&collect, fn, cb_data);
	oid_array_clear(&collect);
	return ret;
}

/*
 * Return the slot of the most-significant bit set in "val". There are various
 * ways to do this quickly with fls() or __builtin_clzl(), but speed is
 * probably not a big deal here.
 */
static unsigned msb(unsigned long val)
{
	unsigned r = 0;
	while (val >>= 1)
		r++;
	return r;
}

struct min_abbrev_data {
	unsigned int init_len;
	unsigned int cur_len;
	char *hex;
	const unsigned char *hash;
};

static inline char get_hex_char_from_oid(const struct object_id *oid,
					 unsigned int pos)
{
	static const char hex[] = "0123456789abcdef";

	if ((pos & 1) == 0)
		return hex[oid->hash[pos >> 1] >> 4];
	else
		return hex[oid->hash[pos >> 1] & 0xf];
}

static int extend_abbrev_len(const struct object_id *oid, void *cb_data)
{
	struct min_abbrev_data *mad = cb_data;

	unsigned int i = mad->init_len;
	while (mad->hex[i] && mad->hex[i] == get_hex_char_from_oid(oid, i))
		i++;

	if (i < GIT_MAX_RAWSZ && i >= mad->cur_len)
		mad->cur_len = i + 1;

	return 0;
}

static void find_abbrev_len_for_pack(struct packed_git *p,
				     struct min_abbrev_data *mad)
{
	int match = 0;
	uint32_t num, last, first = 0;
	struct object_id oid;

	if (open_pack_index(p) || !p->num_objects)
		return;

	num = p->num_objects;
	last = num;
	while (first < last) {
		uint32_t mid = first + (last - first) / 2;
		const unsigned char *current;
		int cmp;

		current = nth_packed_object_sha1(p, mid);
		cmp = hashcmp(mad->hash, current);
		if (!cmp) {
			match = 1;
			first = mid;
			break;
		}
		if (cmp > 0) {
			first = mid + 1;
			continue;
		}
		last = mid;
	}

	/*
	 * first is now the position in the packfile where we would insert
	 * mad->hash if it does not exist (or the position of mad->hash if
	 * it does exist). Hence, we consider a maximum of three objects
	 * nearby for the abbreviation length.
	 */
	mad->init_len = 0;
	if (!match) {
		nth_packed_object_oid(&oid, p, first);
		extend_abbrev_len(&oid, mad);
	} else if (first < num - 1) {
		nth_packed_object_oid(&oid, p, first + 1);
		extend_abbrev_len(&oid, mad);
	}
	if (first > 0) {
		nth_packed_object_oid(&oid, p, first - 1);
		extend_abbrev_len(&oid, mad);
	}
	mad->init_len = mad->cur_len;
}

static void find_abbrev_len_packed(struct min_abbrev_data *mad)
{
	struct packed_git *p;

	prepare_packed_git();
	for (p = packed_git; p; p = p->next)
		find_abbrev_len_for_pack(p, mad);
}

int find_unique_abbrev_r(char *hex, const unsigned char *sha1, int len)
{
	struct disambiguate_state ds;
	struct min_abbrev_data mad;
	struct object_id oid_ret;
	if (len < 0) {
		unsigned long count = approximate_object_count();
		/*
		 * Add one because the MSB only tells us the highest bit set,
		 * not including the value of all the _other_ bits (so "15"
		 * is only one off of 2^4, but the MSB is the 3rd bit.
		 */
		len = msb(count) + 1;
		/*
		 * We now know we have on the order of 2^len objects, which
		 * expects a collision at 2^(len/2). But we also care about hex
		 * chars, not bits, and there are 4 bits per hex. So all
		 * together we need to divide by 2 and round up.
		 */
		len = DIV_ROUND_UP(len, 2);
		/*
		 * For very small repos, we stick with our regular fallback.
		 */
		if (len < FALLBACK_DEFAULT_ABBREV)
			len = FALLBACK_DEFAULT_ABBREV;
	}

	sha1_to_hex_r(hex, sha1);
	if (len == GIT_SHA1_HEXSZ || !len)
		return GIT_SHA1_HEXSZ;

	mad.init_len = len;
	mad.cur_len = len;
	mad.hex = hex;
	mad.hash = sha1;

	find_abbrev_len_packed(&mad);

	if (init_object_disambiguation(hex, mad.cur_len, &ds) < 0)
		return -1;

	ds.fn = extend_abbrev_len;
	ds.always_call_fn = 1;
	ds.cb_data = (void *)&mad;

	find_short_object_filename(&ds);
	(void)finish_object_disambiguation(&ds, &oid_ret);

	hex[mad.cur_len] = 0;
	return mad.cur_len;
}

const char *find_unique_abbrev(const unsigned char *sha1, int len)
{
	static int bufno;
	static char hexbuffer[4][GIT_MAX_HEXSZ + 1];
	char *hex = hexbuffer[bufno];
	bufno = (bufno + 1) % ARRAY_SIZE(hexbuffer);
	find_unique_abbrev_r(hex, sha1, len);
	return hex;
}

static int ambiguous_path(const char *path, int len)
{
	int slash = 1;
	int cnt;

	for (cnt = 0; cnt < len; cnt++) {
		switch (*path++) {
		case '\0':
			break;
		case '/':
			if (slash)
				break;
			slash = 1;
			continue;
		case '.':
			continue;
		default:
			slash = 0;
			continue;
		}
		break;
	}
	return slash;
}

static inline int at_mark(const char *string, int len,
			  const char **suffix, int nr)
{
	int i;

	for (i = 0; i < nr; i++) {
		int suffix_len = strlen(suffix[i]);
		if (suffix_len <= len
		    && !strncasecmp(string, suffix[i], suffix_len))
			return suffix_len;
	}
	return 0;
}

static inline int upstream_mark(const char *string, int len)
{
	const char *suffix[] = { "@{upstream}", "@{u}" };
	return at_mark(string, len, suffix, ARRAY_SIZE(suffix));
}

static inline int push_mark(const char *string, int len)
{
	const char *suffix[] = { "@{push}" };
	return at_mark(string, len, suffix, ARRAY_SIZE(suffix));
}

static int get_oid_1(const char *name, int len, struct object_id *oid, unsigned lookup_flags);
static int interpret_nth_prior_checkout(const char *name, int namelen, struct strbuf *buf);

static int get_oid_basic(const char *str, int len, struct object_id *oid,
			  unsigned int flags)
{
	static const char *warn_msg = "refname '%.*s' is ambiguous.";
	static const char *object_name_msg = N_(
	"Git normally never creates a ref that ends with 40 hex characters\n"
	"because it will be ignored when you just specify 40-hex. These refs\n"
	"may be created by mistake. For example,\n"
	"\n"
	"  git checkout -b $br $(git rev-parse ...)\n"
	"\n"
	"where \"$br\" is somehow empty and a 40-hex ref is created. Please\n"
	"examine these refs and maybe delete them. Turn this message off by\n"
	"running \"git config advice.objectNameWarning false\"");
	struct object_id tmp_oid;
	char *real_ref = NULL;
	int refs_found = 0;
	int at, reflog_len, nth_prior = 0;

	if (len == GIT_SHA1_HEXSZ && !get_oid_hex(str, oid)) {
		if (warn_ambiguous_refs && warn_on_object_refname_ambiguity) {
			refs_found = dwim_ref(str, len, &tmp_oid, &real_ref);
			if (refs_found > 0) {
				warning(warn_msg, len, str);
				if (advice_object_name_warning)
					fprintf(stderr, "%s\n", _(object_name_msg));
			}
			free(real_ref);
		}
		return 0;
	}

	/* basic@{time or number or -number} format to query ref-log */
	reflog_len = at = 0;
	if (len && str[len-1] == '}') {
		for (at = len-4; at >= 0; at--) {
			if (str[at] == '@' && str[at+1] == '{') {
				if (str[at+2] == '-') {
					if (at != 0)
						/* @{-N} not at start */
						return -1;
					nth_prior = 1;
					continue;
				}
				if (!upstream_mark(str + at, len - at) &&
				    !push_mark(str + at, len - at)) {
					reflog_len = (len-1) - (at+2);
					len = at;
				}
				break;
			}
		}
	}

	/* Accept only unambiguous ref paths. */
	if (len && ambiguous_path(str, len))
		return -1;

	if (nth_prior) {
		struct strbuf buf = STRBUF_INIT;
		int detached;

		if (interpret_nth_prior_checkout(str, len, &buf) > 0) {
			detached = (buf.len == GIT_SHA1_HEXSZ && !get_oid_hex(buf.buf, oid));
			strbuf_release(&buf);
			if (detached)
				return 0;
		}
	}

	if (!len && reflog_len)
		/* allow "@{...}" to mean the current branch reflog */
		refs_found = dwim_ref("HEAD", 4, oid, &real_ref);
	else if (reflog_len)
		refs_found = dwim_log(str, len, oid, &real_ref);
	else
		refs_found = dwim_ref(str, len, oid, &real_ref);

	if (!refs_found)
		return -1;

	if (warn_ambiguous_refs && !(flags & GET_OID_QUIETLY) &&
	    (refs_found > 1 ||
	     !get_short_oid(str, len, &tmp_oid, GET_OID_QUIETLY)))
		warning(warn_msg, len, str);

	if (reflog_len) {
		int nth, i;
		timestamp_t at_time;
		timestamp_t co_time;
		int co_tz, co_cnt;

		/* Is it asking for N-th entry, or approxidate? */
		for (i = nth = 0; 0 <= nth && i < reflog_len; i++) {
			char ch = str[at+2+i];
			if ('0' <= ch && ch <= '9')
				nth = nth * 10 + ch - '0';
			else
				nth = -1;
		}
		if (100000000 <= nth) {
			at_time = nth;
			nth = -1;
		} else if (0 <= nth)
			at_time = 0;
		else {
			int errors = 0;
			char *tmp = xstrndup(str + at + 2, reflog_len);
			at_time = approxidate_careful(tmp, &errors);
			free(tmp);
			if (errors) {
				free(real_ref);
				return -1;
			}
		}
		if (read_ref_at(real_ref, flags, at_time, nth, oid, NULL,
				&co_time, &co_tz, &co_cnt)) {
			if (!len) {
				if (starts_with(real_ref, "refs/heads/")) {
					str = real_ref + 11;
					len = strlen(real_ref + 11);
				} else {
					/* detached HEAD */
					str = "HEAD";
					len = 4;
				}
			}
			if (at_time) {
				if (!(flags & GET_OID_QUIETLY)) {
					warning("Log for '%.*s' only goes "
						"back to %s.", len, str,
						show_date(co_time, co_tz, DATE_MODE(RFC2822)));
				}
			} else {
				if (flags & GET_OID_QUIETLY) {
					exit(128);
				}
				die("Log for '%.*s' only has %d entries.",
				    len, str, co_cnt);
			}
		}
	}

	free(real_ref);
	return 0;
}

static int get_parent(const char *name, int len,
		      struct object_id *result, int idx)
{
	struct object_id oid;
	int ret = get_oid_1(name, len, &oid, GET_OID_COMMITTISH);
	struct commit *commit;
	struct commit_list *p;

	if (ret)
		return ret;
	commit = lookup_commit_reference(&oid);
	if (parse_commit(commit))
		return -1;
	if (!idx) {
		oidcpy(result, &commit->object.oid);
		return 0;
	}
	p = commit->parents;
	while (p) {
		if (!--idx) {
			oidcpy(result, &p->item->object.oid);
			return 0;
		}
		p = p->next;
	}
	return -1;
}

static int get_nth_ancestor(const char *name, int len,
			    struct object_id *result, int generation)
{
	struct object_id oid;
	struct commit *commit;
	int ret;

	ret = get_oid_1(name, len, &oid, GET_OID_COMMITTISH);
	if (ret)
		return ret;
	commit = lookup_commit_reference(&oid);
	if (!commit)
		return -1;

	while (generation--) {
		if (parse_commit(commit) || !commit->parents)
			return -1;
		commit = commit->parents->item;
	}
	oidcpy(result, &commit->object.oid);
	return 0;
}

struct object *peel_to_type(const char *name, int namelen,
			    struct object *o, enum object_type expected_type)
{
	if (name && !namelen)
		namelen = strlen(name);
	while (1) {
		if (!o || (!o->parsed && !parse_object(&o->oid)))
			return NULL;
		if (expected_type == OBJ_ANY || o->type == expected_type)
			return o;
		if (o->type == OBJ_TAG)
			o = ((struct tag*) o)->tagged;
		else if (o->type == OBJ_COMMIT)
			o = &(((struct commit *) o)->tree->object);
		else {
			if (name)
				error("%.*s: expected %s type, but the object "
				      "dereferences to %s type",
				      namelen, name, typename(expected_type),
				      typename(o->type));
			return NULL;
		}
	}
}

static int peel_onion(const char *name, int len, struct object_id *oid,
		      unsigned lookup_flags)
{
	struct object_id outer;
	const char *sp;
	unsigned int expected_type = 0;
	struct object *o;

	/*
	 * "ref^{type}" dereferences ref repeatedly until you cannot
	 * dereference anymore, or you get an object of given type,
	 * whichever comes first.  "ref^{}" means just dereference
	 * tags until you get a non-tag.  "ref^0" is a shorthand for
	 * "ref^{commit}".  "commit^{tree}" could be used to find the
	 * top-level tree of the given commit.
	 */
	if (len < 4 || name[len-1] != '}')
		return -1;

	for (sp = name + len - 1; name <= sp; sp--) {
		int ch = *sp;
		if (ch == '{' && name < sp && sp[-1] == '^')
			break;
	}
	if (sp <= name)
		return -1;

	sp++; /* beginning of type name, or closing brace for empty */
	if (starts_with(sp, "commit}"))
		expected_type = OBJ_COMMIT;
	else if (starts_with(sp, "tag}"))
		expected_type = OBJ_TAG;
	else if (starts_with(sp, "tree}"))
		expected_type = OBJ_TREE;
	else if (starts_with(sp, "blob}"))
		expected_type = OBJ_BLOB;
	else if (starts_with(sp, "object}"))
		expected_type = OBJ_ANY;
	else if (sp[0] == '}')
		expected_type = OBJ_NONE;
	else if (sp[0] == '/')
		expected_type = OBJ_COMMIT;
	else
		return -1;

	lookup_flags &= ~GET_OID_DISAMBIGUATORS;
	if (expected_type == OBJ_COMMIT)
		lookup_flags |= GET_OID_COMMITTISH;
	else if (expected_type == OBJ_TREE)
		lookup_flags |= GET_OID_TREEISH;

	if (get_oid_1(name, sp - name - 2, &outer, lookup_flags))
		return -1;

	o = parse_object(&outer);
	if (!o)
		return -1;
	if (!expected_type) {
		o = deref_tag(o, name, sp - name - 2);
		if (!o || (!o->parsed && !parse_object(&o->oid)))
			return -1;
		oidcpy(oid, &o->oid);
		return 0;
	}

	/*
	 * At this point, the syntax look correct, so
	 * if we do not get the needed object, we should
	 * barf.
	 */
	o = peel_to_type(name, len, o, expected_type);
	if (!o)
		return -1;

	oidcpy(oid, &o->oid);
	if (sp[0] == '/') {
		/* "$commit^{/foo}" */
		char *prefix;
		int ret;
		struct commit_list *list = NULL;

		/*
		 * $commit^{/}. Some regex implementation may reject.
		 * We don't need regex anyway. '' pattern always matches.
		 */
		if (sp[1] == '}')
			return 0;

		prefix = xstrndup(sp + 1, name + len - 1 - (sp + 1));
		commit_list_insert((struct commit *)o, &list);
		ret = get_oid_oneline(prefix, oid, list);
		free(prefix);
		return ret;
	}
	return 0;
}

static int get_describe_name(const char *name, int len, struct object_id *oid)
{
	const char *cp;
	unsigned flags = GET_OID_QUIETLY | GET_OID_COMMIT;

	for (cp = name + len - 1; name + 2 <= cp; cp--) {
		char ch = *cp;
		if (!isxdigit(ch)) {
			/* We must be looking at g in "SOMETHING-g"
			 * for it to be describe output.
			 */
			if (ch == 'g' && cp[-1] == '-') {
				cp++;
				len -= cp - name;
				return get_short_oid(cp, len, oid, flags);
			}
		}
	}
	return -1;
}

static int get_oid_1(const char *name, int len, struct object_id *oid, unsigned lookup_flags)
{
	int ret, has_suffix;
	const char *cp;

	/*
	 * "name~3" is "name^^^", "name~" is "name~1", and "name^" is "name^1".
	 */
	has_suffix = 0;
	for (cp = name + len - 1; name <= cp; cp--) {
		int ch = *cp;
		if ('0' <= ch && ch <= '9')
			continue;
		if (ch == '~' || ch == '^')
			has_suffix = ch;
		break;
	}

	if (has_suffix) {
		int num = 0;
		int len1 = cp - name;
		cp++;
		while (cp < name + len)
			num = num * 10 + *cp++ - '0';
		if (!num && len1 == len - 1)
			num = 1;
		if (has_suffix == '^')
			return get_parent(name, len1, oid, num);
		/* else if (has_suffix == '~') -- goes without saying */
		return get_nth_ancestor(name, len1, oid, num);
	}

	ret = peel_onion(name, len, oid, lookup_flags);
	if (!ret)
		return 0;

	ret = get_oid_basic(name, len, oid, lookup_flags);
	if (!ret)
		return 0;

	/* It could be describe output that is "SOMETHING-gXXXX" */
	ret = get_describe_name(name, len, oid);
	if (!ret)
		return 0;

	return get_short_oid(name, len, oid, lookup_flags);
}

/*
 * This interprets names like ':/Initial revision of "git"' by searching
 * through history and returning the first commit whose message starts
 * the given regular expression.
 *
 * For negative-matching, prefix the pattern-part with '!-', like: ':/!-WIP'.
 *
 * For a literal '!' character at the beginning of a pattern, you have to repeat
 * that, like: ':/!!foo'
 *
 * For future extension, all other sequences beginning with ':/!' are reserved.
 */

/* Remember to update object flag allocation in object.h */
#define ONELINE_SEEN (1u<<20)

static int handle_one_ref(const char *path, const struct object_id *oid,
			  int flag, void *cb_data)
{
	struct commit_list **list = cb_data;
	struct object *object = parse_object(oid);
	if (!object)
		return 0;
	if (object->type == OBJ_TAG) {
		object = deref_tag(object, path, strlen(path));
		if (!object)
			return 0;
	}
	if (object->type != OBJ_COMMIT)
		return 0;
	commit_list_insert((struct commit *)object, list);
	return 0;
}

static int get_oid_oneline(const char *prefix, struct object_id *oid,
			    struct commit_list *list)
{
	struct commit_list *backup = NULL, *l;
	int found = 0;
	int negative = 0;
	regex_t regex;

	if (prefix[0] == '!') {
		prefix++;

		if (prefix[0] == '-') {
			prefix++;
			negative = 1;
		} else if (prefix[0] != '!') {
			return -1;
		}
	}

	if (regcomp(&regex, prefix, REG_EXTENDED))
		return -1;

	for (l = list; l; l = l->next) {
		l->item->object.flags |= ONELINE_SEEN;
		commit_list_insert(l->item, &backup);
	}
	while (list) {
		const char *p, *buf;
		struct commit *commit;
		int matches;

		commit = pop_most_recent_commit(&list, ONELINE_SEEN);
		if (!parse_object(&commit->object.oid))
			continue;
		buf = get_commit_buffer(commit, NULL);
		p = strstr(buf, "\n\n");
		matches = negative ^ (p && !regexec(&regex, p + 2, 0, NULL, 0));
		unuse_commit_buffer(commit, buf);

		if (matches) {
			oidcpy(oid, &commit->object.oid);
			found = 1;
			break;
		}
	}
	regfree(&regex);
	free_commit_list(list);
	for (l = backup; l; l = l->next)
		clear_commit_marks(l->item, ONELINE_SEEN);
	free_commit_list(backup);
	return found ? 0 : -1;
}

struct grab_nth_branch_switch_cbdata {
	int remaining;
	struct strbuf buf;
};

static int grab_nth_branch_switch(struct object_id *ooid, struct object_id *noid,
				  const char *email, timestamp_t timestamp, int tz,
				  const char *message, void *cb_data)
{
	struct grab_nth_branch_switch_cbdata *cb = cb_data;
	const char *match = NULL, *target = NULL;
	size_t len;

	if (skip_prefix(message, "checkout: moving from ", &match))
		target = strstr(match, " to ");

	if (!match || !target)
		return 0;
	if (--(cb->remaining) == 0) {
		len = target - match;
		strbuf_reset(&cb->buf);
		strbuf_add(&cb->buf, match, len);
		return 1; /* we are done */
	}
	return 0;
}

/*
 * Parse @{-N} syntax, return the number of characters parsed
 * if successful; otherwise signal an error with negative value.
 */
static int interpret_nth_prior_checkout(const char *name, int namelen,
					struct strbuf *buf)
{
	long nth;
	int retval;
	struct grab_nth_branch_switch_cbdata cb;
	const char *brace;
	char *num_end;

	if (namelen < 4)
		return -1;
	if (name[0] != '@' || name[1] != '{' || name[2] != '-')
		return -1;
	brace = memchr(name, '}', namelen);
	if (!brace)
		return -1;
	nth = strtol(name + 3, &num_end, 10);
	if (num_end != brace)
		return -1;
	if (nth <= 0)
		return -1;
	cb.remaining = nth;
	strbuf_init(&cb.buf, 20);

	retval = 0;
	if (0 < for_each_reflog_ent_reverse("HEAD", grab_nth_branch_switch, &cb)) {
		strbuf_reset(buf);
		strbuf_addbuf(buf, &cb.buf);
		retval = brace - name + 1;
	}

	strbuf_release(&cb.buf);
	return retval;
}

int get_oid_mb(const char *name, struct object_id *oid)
{
	struct commit *one, *two;
	struct commit_list *mbs;
	struct object_id oid_tmp;
	const char *dots;
	int st;

	dots = strstr(name, "...");
	if (!dots)
		return get_oid(name, oid);
	if (dots == name)
		st = get_oid("HEAD", &oid_tmp);
	else {
		struct strbuf sb;
		strbuf_init(&sb, dots - name);
		strbuf_add(&sb, name, dots - name);
		st = get_oid_committish(sb.buf, &oid_tmp);
		strbuf_release(&sb);
	}
	if (st)
		return st;
	one = lookup_commit_reference_gently(&oid_tmp, 0);
	if (!one)
		return -1;

	if (get_oid_committish(dots[3] ? (dots + 3) : "HEAD", &oid_tmp))
		return -1;
	two = lookup_commit_reference_gently(&oid_tmp, 0);
	if (!two)
		return -1;
	mbs = get_merge_bases(one, two);
	if (!mbs || mbs->next)
		st = -1;
	else {
		st = 0;
		oidcpy(oid, &mbs->item->object.oid);
	}
	free_commit_list(mbs);
	return st;
}

/* parse @something syntax, when 'something' is not {.*} */
static int interpret_empty_at(const char *name, int namelen, int len, struct strbuf *buf)
{
	const char *next;

	if (len || name[1] == '{')
		return -1;

	/* make sure it's a single @, or @@{.*}, not @foo */
	next = memchr(name + len + 1, '@', namelen - len - 1);
	if (next && next[1] != '{')
		return -1;
	if (!next)
		next = name + namelen;
	if (next != name + 1)
		return -1;

	strbuf_reset(buf);
	strbuf_add(buf, "HEAD", 4);
	return 1;
}

static int reinterpret(const char *name, int namelen, int len,
		       struct strbuf *buf, unsigned allowed)
{
	/* we have extra data, which might need further processing */
	struct strbuf tmp = STRBUF_INIT;
	int used = buf->len;
	int ret;

	strbuf_add(buf, name + len, namelen - len);
	ret = interpret_branch_name(buf->buf, buf->len, &tmp, allowed);
	/* that data was not interpreted, remove our cruft */
	if (ret < 0) {
		strbuf_setlen(buf, used);
		return len;
	}
	strbuf_reset(buf);
	strbuf_addbuf(buf, &tmp);
	strbuf_release(&tmp);
	/* tweak for size of {-N} versus expanded ref name */
	return ret - used + len;
}

static void set_shortened_ref(struct strbuf *buf, const char *ref)
{
	char *s = shorten_unambiguous_ref(ref, 0);
	strbuf_reset(buf);
	strbuf_addstr(buf, s);
	free(s);
}

static int branch_interpret_allowed(const char *refname, unsigned allowed)
{
	if (!allowed)
		return 1;

	if ((allowed & INTERPRET_BRANCH_LOCAL) &&
	    starts_with(refname, "refs/heads/"))
		return 1;
	if ((allowed & INTERPRET_BRANCH_REMOTE) &&
	    starts_with(refname, "refs/remotes/"))
		return 1;

	return 0;
}

static int interpret_branch_mark(const char *name, int namelen,
				 int at, struct strbuf *buf,
				 int (*get_mark)(const char *, int),
				 const char *(*get_data)(struct branch *,
							 struct strbuf *),
				 unsigned allowed)
{
	int len;
	struct branch *branch;
	struct strbuf err = STRBUF_INIT;
	const char *value;

	len = get_mark(name + at, namelen - at);
	if (!len)
		return -1;

	if (memchr(name, ':', at))
		return -1;

	if (at) {
		char *name_str = xmemdupz(name, at);
		branch = branch_get(name_str);
		free(name_str);
	} else
		branch = branch_get(NULL);

	value = get_data(branch, &err);
	if (!value)
		die("%s", err.buf);

	if (!branch_interpret_allowed(value, allowed))
		return -1;

	set_shortened_ref(buf, value);
	return len + at;
}

int interpret_branch_name(const char *name, int namelen, struct strbuf *buf,
			  unsigned allowed)
{
	char *at;
	const char *start;
	int len;

	if (!namelen)
		namelen = strlen(name);

	if (!allowed || (allowed & INTERPRET_BRANCH_LOCAL)) {
		len = interpret_nth_prior_checkout(name, namelen, buf);
		if (!len) {
			return len; /* syntax Ok, not enough switches */
		} else if (len > 0) {
			if (len == namelen)
				return len; /* consumed all */
			else
				return reinterpret(name, namelen, len, buf, allowed);
		}
	}

	for (start = name;
	     (at = memchr(start, '@', namelen - (start - name)));
	     start = at + 1) {

		if (!allowed || (allowed & INTERPRET_BRANCH_HEAD)) {
			len = interpret_empty_at(name, namelen, at - name, buf);
			if (len > 0)
				return reinterpret(name, namelen, len, buf,
						   allowed);
		}

		len = interpret_branch_mark(name, namelen, at - name, buf,
					    upstream_mark, branch_get_upstream,
					    allowed);
		if (len > 0)
			return len;

		len = interpret_branch_mark(name, namelen, at - name, buf,
					    push_mark, branch_get_push,
					    allowed);
		if (len > 0)
			return len;
	}

	return -1;
}

void strbuf_branchname(struct strbuf *sb, const char *name, unsigned allowed)
{
	int len = strlen(name);
	int used = interpret_branch_name(name, len, sb, allowed);

	if (used < 0)
		used = 0;
	strbuf_add(sb, name + used, len - used);
}

int strbuf_check_branch_ref(struct strbuf *sb, const char *name)
{
<<<<<<< HEAD
	if (startup_info->have_repository)
		strbuf_branchname(sb, name, INTERPRET_BRANCH_LOCAL);
	else
		strbuf_addstr(sb, name);
	if (name[0] == '-')
		return -1;
=======
	strbuf_branchname(sb, name, INTERPRET_BRANCH_LOCAL);

	/*
	 * This splice must be done even if we end up rejecting the
	 * name; builtin/branch.c::copy_or_rename_branch() still wants
	 * to see what the name expanded to so that "branch -m" can be
	 * used as a tool to correct earlier mistakes.
	 */
>>>>>>> 662a4c8a
	strbuf_splice(sb, 0, 0, "refs/heads/", 11);

	if (*name == '-' ||
	    !strcmp(sb->buf, "refs/heads/HEAD"))
		return -1;

	return check_refname_format(sb->buf, 0);
}

/*
 * This is like "get_oid_basic()", except it allows "object ID expressions",
 * notably "xyz^" for "parent of xyz"
 */
int get_oid(const char *name, struct object_id *oid)
{
	struct object_context unused;
	return get_oid_with_context(name, 0, oid, &unused);
}


/*
 * Many callers know that the user meant to name a commit-ish by
 * syntactical positions where the object name appears.  Calling this
 * function allows the machinery to disambiguate shorter-than-unique
 * abbreviated object names between commit-ish and others.
 *
 * Note that this does NOT error out when the named object is not a
 * commit-ish. It is merely to give a hint to the disambiguation
 * machinery.
 */
int get_oid_committish(const char *name, struct object_id *oid)
{
	struct object_context unused;
	return get_oid_with_context(name, GET_OID_COMMITTISH,
				    oid, &unused);
}

int get_oid_treeish(const char *name, struct object_id *oid)
{
	struct object_context unused;
	return get_oid_with_context(name, GET_OID_TREEISH,
				    oid, &unused);
}

int get_oid_commit(const char *name, struct object_id *oid)
{
	struct object_context unused;
	return get_oid_with_context(name, GET_OID_COMMIT,
				    oid, &unused);
}

int get_oid_tree(const char *name, struct object_id *oid)
{
	struct object_context unused;
	return get_oid_with_context(name, GET_OID_TREE,
				    oid, &unused);
}

int get_oid_blob(const char *name, struct object_id *oid)
{
	struct object_context unused;
	return get_oid_with_context(name, GET_OID_BLOB,
				    oid, &unused);
}

/* Must be called only when object_name:filename doesn't exist. */
static void diagnose_invalid_oid_path(const char *prefix,
				      const char *filename,
				      const struct object_id *tree_oid,
				      const char *object_name,
				      int object_name_len)
{
	struct object_id oid;
	unsigned mode;

	if (!prefix)
		prefix = "";

	if (file_exists(filename))
		die("Path '%s' exists on disk, but not in '%.*s'.",
		    filename, object_name_len, object_name);
	if (is_missing_file_error(errno)) {
		char *fullname = xstrfmt("%s%s", prefix, filename);

		if (!get_tree_entry(tree_oid->hash, fullname,
				    oid.hash, &mode)) {
			die("Path '%s' exists, but not '%s'.\n"
			    "Did you mean '%.*s:%s' aka '%.*s:./%s'?",
			    fullname,
			    filename,
			    object_name_len, object_name,
			    fullname,
			    object_name_len, object_name,
			    filename);
		}
		die("Path '%s' does not exist in '%.*s'",
		    filename, object_name_len, object_name);
	}
}

/* Must be called only when :stage:filename doesn't exist. */
static void diagnose_invalid_index_path(int stage,
					const char *prefix,
					const char *filename)
{
	const struct cache_entry *ce;
	int pos;
	unsigned namelen = strlen(filename);
	struct strbuf fullname = STRBUF_INIT;

	if (!prefix)
		prefix = "";

	/* Wrong stage number? */
	pos = cache_name_pos(filename, namelen);
	if (pos < 0)
		pos = -pos - 1;
	if (pos < active_nr) {
		ce = active_cache[pos];
		if (ce_namelen(ce) == namelen &&
		    !memcmp(ce->name, filename, namelen))
			die("Path '%s' is in the index, but not at stage %d.\n"
			    "Did you mean ':%d:%s'?",
			    filename, stage,
			    ce_stage(ce), filename);
	}

	/* Confusion between relative and absolute filenames? */
	strbuf_addstr(&fullname, prefix);
	strbuf_addstr(&fullname, filename);
	pos = cache_name_pos(fullname.buf, fullname.len);
	if (pos < 0)
		pos = -pos - 1;
	if (pos < active_nr) {
		ce = active_cache[pos];
		if (ce_namelen(ce) == fullname.len &&
		    !memcmp(ce->name, fullname.buf, fullname.len))
			die("Path '%s' is in the index, but not '%s'.\n"
			    "Did you mean ':%d:%s' aka ':%d:./%s'?",
			    fullname.buf, filename,
			    ce_stage(ce), fullname.buf,
			    ce_stage(ce), filename);
	}

	if (file_exists(filename))
		die("Path '%s' exists on disk, but not in the index.", filename);
	if (is_missing_file_error(errno))
		die("Path '%s' does not exist (neither on disk nor in the index).",
		    filename);

	strbuf_release(&fullname);
}


static char *resolve_relative_path(const char *rel)
{
	if (!starts_with(rel, "./") && !starts_with(rel, "../"))
		return NULL;

	if (!is_inside_work_tree())
		die("relative path syntax can't be used outside working tree.");

	/* die() inside prefix_path() if resolved path is outside worktree */
	return prefix_path(startup_info->prefix,
			   startup_info->prefix ? strlen(startup_info->prefix) : 0,
			   rel);
}

static int get_oid_with_context_1(const char *name,
				  unsigned flags,
				  const char *prefix,
				  struct object_id *oid,
				  struct object_context *oc)
{
	int ret, bracket_depth;
	int namelen = strlen(name);
	const char *cp;
	int only_to_die = flags & GET_OID_ONLY_TO_DIE;

	if (only_to_die)
		flags |= GET_OID_QUIETLY;

	memset(oc, 0, sizeof(*oc));
	oc->mode = S_IFINVALID;
	strbuf_init(&oc->symlink_path, 0);
	ret = get_oid_1(name, namelen, oid, flags);
	if (!ret)
		return ret;
	/*
	 * sha1:path --> object name of path in ent sha1
	 * :path -> object name of absolute path in index
	 * :./path -> object name of path relative to cwd in index
	 * :[0-3]:path -> object name of path in index at stage
	 * :/foo -> recent commit matching foo
	 */
	if (name[0] == ':') {
		int stage = 0;
		const struct cache_entry *ce;
		char *new_path = NULL;
		int pos;
		if (!only_to_die && namelen > 2 && name[1] == '/') {
			struct commit_list *list = NULL;

			for_each_ref(handle_one_ref, &list);
			commit_list_sort_by_date(&list);
			return get_oid_oneline(name + 2, oid, list);
		}
		if (namelen < 3 ||
		    name[2] != ':' ||
		    name[1] < '0' || '3' < name[1])
			cp = name + 1;
		else {
			stage = name[1] - '0';
			cp = name + 3;
		}
		new_path = resolve_relative_path(cp);
		if (!new_path) {
			namelen = namelen - (cp - name);
		} else {
			cp = new_path;
			namelen = strlen(cp);
		}

		if (flags & GET_OID_RECORD_PATH)
			oc->path = xstrdup(cp);

		if (!active_cache)
			read_cache();
		pos = cache_name_pos(cp, namelen);
		if (pos < 0)
			pos = -pos - 1;
		while (pos < active_nr) {
			ce = active_cache[pos];
			if (ce_namelen(ce) != namelen ||
			    memcmp(ce->name, cp, namelen))
				break;
			if (ce_stage(ce) == stage) {
				oidcpy(oid, &ce->oid);
				oc->mode = ce->ce_mode;
				free(new_path);
				return 0;
			}
			pos++;
		}
		if (only_to_die && name[1] && name[1] != '/')
			diagnose_invalid_index_path(stage, prefix, cp);
		free(new_path);
		return -1;
	}
	for (cp = name, bracket_depth = 0; *cp; cp++) {
		if (*cp == '{')
			bracket_depth++;
		else if (bracket_depth && *cp == '}')
			bracket_depth--;
		else if (!bracket_depth && *cp == ':')
			break;
	}
	if (*cp == ':') {
		struct object_id tree_oid;
		int len = cp - name;
		unsigned sub_flags = flags;

		sub_flags &= ~GET_OID_DISAMBIGUATORS;
		sub_flags |= GET_OID_TREEISH;

		if (!get_oid_1(name, len, &tree_oid, sub_flags)) {
			const char *filename = cp+1;
			char *new_filename = NULL;

			new_filename = resolve_relative_path(filename);
			if (new_filename)
				filename = new_filename;
			if (flags & GET_OID_FOLLOW_SYMLINKS) {
				ret = get_tree_entry_follow_symlinks(tree_oid.hash,
					filename, oid->hash, &oc->symlink_path,
					&oc->mode);
			} else {
				ret = get_tree_entry(tree_oid.hash, filename,
						     oid->hash, &oc->mode);
				if (ret && only_to_die) {
					diagnose_invalid_oid_path(prefix,
								   filename,
								   &tree_oid,
								   name, len);
				}
			}
			hashcpy(oc->tree, tree_oid.hash);
			if (flags & GET_OID_RECORD_PATH)
				oc->path = xstrdup(filename);

			free(new_filename);
			return ret;
		} else {
			if (only_to_die)
				die("Invalid object name '%.*s'.", len, name);
		}
	}
	return ret;
}

/*
 * Call this function when you know "name" given by the end user must
 * name an object but it doesn't; the function _may_ die with a better
 * diagnostic message than "no such object 'name'", e.g. "Path 'doc' does not
 * exist in 'HEAD'" when given "HEAD:doc", or it may return in which case
 * you have a chance to diagnose the error further.
 */
void maybe_die_on_misspelt_object_name(const char *name, const char *prefix)
{
	struct object_context oc;
	struct object_id oid;
	get_oid_with_context_1(name, GET_OID_ONLY_TO_DIE, prefix, &oid, &oc);
}

int get_oid_with_context(const char *str, unsigned flags, struct object_id *oid, struct object_context *oc)
{
	if (flags & GET_OID_FOLLOW_SYMLINKS && flags & GET_OID_ONLY_TO_DIE)
		die("BUG: incompatible flags for get_sha1_with_context");
	return get_oid_with_context_1(str, flags, NULL, oid, oc);
}<|MERGE_RESOLUTION|>--- conflicted
+++ resolved
@@ -1434,15 +1434,10 @@
 
 int strbuf_check_branch_ref(struct strbuf *sb, const char *name)
 {
-<<<<<<< HEAD
 	if (startup_info->have_repository)
 		strbuf_branchname(sb, name, INTERPRET_BRANCH_LOCAL);
 	else
 		strbuf_addstr(sb, name);
-	if (name[0] == '-')
-		return -1;
-=======
-	strbuf_branchname(sb, name, INTERPRET_BRANCH_LOCAL);
 
 	/*
 	 * This splice must be done even if we end up rejecting the
@@ -1450,7 +1445,6 @@
 	 * to see what the name expanded to so that "branch -m" can be
 	 * used as a tool to correct earlier mistakes.
 	 */
->>>>>>> 662a4c8a
 	strbuf_splice(sb, 0, 0, "refs/heads/", 11);
 
 	if (*name == '-' ||
