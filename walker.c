#include "cache.h"
#include "walker.h"
#include "commit.h"
#include "tree.h"
#include "tree-walk.h"
#include "tag.h"
#include "blob.h"
#include "refs.h"

static struct object_id current_commit_oid;

void walker_say(struct walker *walker, const char *fmt, ...)
{
	if (walker->get_verbosely) {
		va_list ap;
		va_start(ap, fmt);
		vfprintf(stderr, fmt, ap);
		va_end(ap);
	}
}

static void report_missing(const struct object *obj)
{
	fprintf(stderr, "Cannot obtain needed %s %s\n",
		obj->type ? type_name(obj->type): "object",
		oid_to_hex(&obj->oid));
	if (!is_null_oid(&current_commit_oid))
		fprintf(stderr, "while processing commit %s.\n",
			oid_to_hex(&current_commit_oid));
}

static int process(struct walker *walker, struct object *obj);

static int process_tree(struct walker *walker, struct tree *tree)
{
	struct tree_desc desc;
	struct name_entry entry;

	if (parse_tree(tree))
		return -1;

	init_tree_desc(&desc, tree->buffer, tree->size);
	while (tree_entry(&desc, &entry)) {
		struct object *obj = NULL;

		/* submodule commits are not stored in the superproject */
		if (S_ISGITLINK(entry.mode))
			continue;
		if (S_ISDIR(entry.mode)) {
			struct tree *tree = lookup_tree(entry.oid);
			if (tree)
				obj = &tree->object;
		}
		else {
			struct blob *blob = lookup_blob(entry.oid);
			if (blob)
				obj = &blob->object;
		}
		if (!obj || process(walker, obj))
			return -1;
	}
	free_tree_buffer(tree);
	return 0;
}

/* Remember to update object flag allocation in object.h */
#define COMPLETE	(1U << 0)
#define SEEN		(1U << 1)
#define TO_SCAN		(1U << 2)

static struct commit_list *complete = NULL;

static int process_commit(struct walker *walker, struct commit *commit)
{
	struct commit_list *parents;

	if (parse_commit(commit))
		return -1;

	while (complete && complete->item->date >= commit->date) {
		pop_most_recent_commit(&complete, COMPLETE);
	}

	if (commit->object.flags & COMPLETE)
		return 0;

	oidcpy(&current_commit_oid, &commit->object.oid);

	walker_say(walker, "walk %s\n", oid_to_hex(&commit->object.oid));

<<<<<<< HEAD
	if (process(walker, &commit->tree->object))
		return -1;

	for (parents = commit->parents; parents; parents = parents->next) {
		if (process(walker, &parents->item->object))
=======
	if (walker->get_tree) {
		if (process(walker, &get_commit_tree(commit)->object))
>>>>>>> 279ffad1
			return -1;
	}

	return 0;
}

static int process_tag(struct walker *walker, struct tag *tag)
{
	if (parse_tag(tag))
		return -1;
	return process(walker, tag->tagged);
}

static struct object_list *process_queue = NULL;
static struct object_list **process_queue_end = &process_queue;

static int process_object(struct walker *walker, struct object *obj)
{
	if (obj->type == OBJ_COMMIT) {
		if (process_commit(walker, (struct commit *)obj))
			return -1;
		return 0;
	}
	if (obj->type == OBJ_TREE) {
		if (process_tree(walker, (struct tree *)obj))
			return -1;
		return 0;
	}
	if (obj->type == OBJ_BLOB) {
		return 0;
	}
	if (obj->type == OBJ_TAG) {
		if (process_tag(walker, (struct tag *)obj))
			return -1;
		return 0;
	}
	return error("Unable to determine requirements "
		     "of type %s for %s",
		     type_name(obj->type), oid_to_hex(&obj->oid));
}

static int process(struct walker *walker, struct object *obj)
{
	if (obj->flags & SEEN)
		return 0;
	obj->flags |= SEEN;

	if (has_object_file(&obj->oid)) {
		/* We already have it, so we should scan it now. */
		obj->flags |= TO_SCAN;
	}
	else {
		if (obj->flags & COMPLETE)
			return 0;
		walker->prefetch(walker, obj->oid.hash);
	}

	object_list_insert(obj, process_queue_end);
	process_queue_end = &(*process_queue_end)->next;
	return 0;
}

static int loop(struct walker *walker)
{
	struct object_list *elem;

	while (process_queue) {
		struct object *obj = process_queue->item;
		elem = process_queue;
		process_queue = elem->next;
		free(elem);
		if (!process_queue)
			process_queue_end = &process_queue;

		/* If we are not scanning this object, we placed it in
		 * the queue because we needed to fetch it first.
		 */
		if (! (obj->flags & TO_SCAN)) {
			if (walker->fetch(walker, obj->oid.hash)) {
				report_missing(obj);
				return -1;
			}
		}
		if (!obj->type)
			parse_object(&obj->oid);
		if (process_object(walker, obj))
			return -1;
	}
	return 0;
}

static int interpret_target(struct walker *walker, char *target, struct object_id *oid)
{
	if (!get_oid_hex(target, oid))
		return 0;
	if (!check_refname_format(target, 0)) {
		struct ref *ref = alloc_ref(target);
		if (!walker->fetch_ref(walker, ref)) {
			oidcpy(oid, &ref->old_oid);
			free(ref);
			return 0;
		}
		free(ref);
	}
	return -1;
}

static int mark_complete(const char *path, const struct object_id *oid,
			 int flag, void *cb_data)
{
	struct commit *commit = lookup_commit_reference_gently(oid, 1);

	if (commit) {
		commit->object.flags |= COMPLETE;
		commit_list_insert(commit, &complete);
	}
	return 0;
}

int walker_targets_stdin(char ***target, const char ***write_ref)
{
	int targets = 0, targets_alloc = 0;
	struct strbuf buf = STRBUF_INIT;
	*target = NULL; *write_ref = NULL;
	while (1) {
		char *rf_one = NULL;
		char *tg_one;

		if (strbuf_getline_lf(&buf, stdin) == EOF)
			break;
		tg_one = buf.buf;
		rf_one = strchr(tg_one, '\t');
		if (rf_one)
			*rf_one++ = 0;

		if (targets >= targets_alloc) {
			targets_alloc = targets_alloc ? targets_alloc * 2 : 64;
			REALLOC_ARRAY(*target, targets_alloc);
			REALLOC_ARRAY(*write_ref, targets_alloc);
		}
		(*target)[targets] = xstrdup(tg_one);
		(*write_ref)[targets] = xstrdup_or_null(rf_one);
		targets++;
	}
	strbuf_release(&buf);
	return targets;
}

void walker_targets_free(int targets, char **target, const char **write_ref)
{
	while (targets--) {
		free(target[targets]);
		if (write_ref)
			free((char *) write_ref[targets]);
	}
}

int walker_fetch(struct walker *walker, int targets, char **target,
		 const char **write_ref, const char *write_ref_log_details)
{
	struct strbuf refname = STRBUF_INIT;
	struct strbuf err = STRBUF_INIT;
	struct ref_transaction *transaction = NULL;
	struct object_id *oids = xmalloc(targets * sizeof(struct object_id));
	char *msg = NULL;
	int i, ret = -1;

	save_commit_buffer = 0;

	if (write_ref) {
		transaction = ref_transaction_begin(&err);
		if (!transaction) {
			error("%s", err.buf);
			goto done;
		}
	}

	if (!walker->get_recover) {
		for_each_ref(mark_complete, NULL);
		commit_list_sort_by_date(&complete);
	}

	for (i = 0; i < targets; i++) {
		if (interpret_target(walker, target[i], oids + i)) {
			error("Could not interpret response from server '%s' as something to pull", target[i]);
			goto done;
		}
		if (process(walker, lookup_unknown_object(oids[i].hash)))
			goto done;
	}

	if (loop(walker))
		goto done;
	if (!write_ref) {
		ret = 0;
		goto done;
	}
	if (write_ref_log_details) {
		msg = xstrfmt("fetch from %s", write_ref_log_details);
	} else {
		msg = NULL;
	}
	for (i = 0; i < targets; i++) {
		if (!write_ref[i])
			continue;
		strbuf_reset(&refname);
		strbuf_addf(&refname, "refs/%s", write_ref[i]);
		if (ref_transaction_update(transaction, refname.buf,
					   oids + i, NULL, 0,
					   msg ? msg : "fetch (unknown)",
					   &err)) {
			error("%s", err.buf);
			goto done;
		}
	}
	if (ref_transaction_commit(transaction, &err)) {
		error("%s", err.buf);
		goto done;
	}

	ret = 0;

done:
	ref_transaction_free(transaction);
	free(msg);
	free(oids);
	strbuf_release(&err);
	strbuf_release(&refname);
	return ret;
}

void walker_free(struct walker *walker)
{
	walker->cleanup(walker);
	free(walker);
}<|MERGE_RESOLUTION|>--- conflicted
+++ resolved
@@ -88,16 +88,11 @@
 
 	walker_say(walker, "walk %s\n", oid_to_hex(&commit->object.oid));
 
-<<<<<<< HEAD
-	if (process(walker, &commit->tree->object))
+	if (process(walker, &get_commit_tree(commit)->object))
 		return -1;
 
 	for (parents = commit->parents; parents; parents = parents->next) {
 		if (process(walker, &parents->item->object))
-=======
-	if (walker->get_tree) {
-		if (process(walker, &get_commit_tree(commit)->object))
->>>>>>> 279ffad1
 			return -1;
 	}
 
