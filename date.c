/*
 * GIT - The information manager from hell
 *
 * Copyright (C) Linus Torvalds, 2005
 */

#include "cache.h"

/*
 * This is like mktime, but without normalization of tm_wday and tm_yday.
 */
time_t tm_to_time_t(const struct tm *tm)
{
	static const int mdays[] = {
	    0, 31, 59, 90, 120, 151, 181, 212, 243, 273, 304, 334
	};
	int year = tm->tm_year - 70;
	int month = tm->tm_mon;
	int day = tm->tm_mday;

	if (year < 0 || year > 129) /* algo only works for 1970-2099 */
		return -1;
	if (month < 0 || month > 11) /* array bounds */
		return -1;
	if (month < 2 || (year + 2) % 4)
		day--;
	if (tm->tm_hour < 0 || tm->tm_min < 0 || tm->tm_sec < 0)
		return -1;
	return (year * 365 + (year + 1) / 4 + mdays[month] + day) * 24*60*60UL +
		tm->tm_hour * 60*60 + tm->tm_min * 60 + tm->tm_sec;
}

static const char *month_names[] = {
	"January", "February", "March", "April", "May", "June",
	"July", "August", "September", "October", "November", "December"
};

static const char *weekday_names[] = {
	"Sundays", "Mondays", "Tuesdays", "Wednesdays", "Thursdays", "Fridays", "Saturdays"
};

static time_t gm_time_t(unsigned long time, int tz)
{
	int minutes;

	minutes = tz < 0 ? -tz : tz;
	minutes = (minutes / 100)*60 + (minutes % 100);
	minutes = tz < 0 ? -minutes : minutes;
	return time + minutes * 60;
}

/*
 * The "tz" thing is passed in as this strange "decimal parse of tz"
 * thing, which means that tz -0100 is passed in as the integer -100,
 * even though it means "sixty minutes off"
 */
static struct tm *time_to_tm(unsigned long time, int tz)
{
	time_t t = gm_time_t(time, tz);
	return gmtime(&t);
}

/*
 * What value of "tz" was in effect back then at "time" in the
 * local timezone?
 */
static int local_tzoffset(unsigned long time)
{
	time_t t, t_local;
	struct tm tm;
	int offset, eastwest;

	t = time;
	localtime_r(&t, &tm);
	t_local = tm_to_time_t(&tm);

	if (t_local < t) {
		eastwest = -1;
		offset = t - t_local;
	} else {
		eastwest = 1;
		offset = t_local - t;
	}
	offset /= 60; /* in minutes */
	offset = (offset % 60) + ((offset / 60) * 100);
	return offset * eastwest;
}

const char *show_date_relative(unsigned long time, int tz,
			       const struct timeval *now,
			       char *timebuf,
			       size_t timebuf_size)
{
	unsigned long diff;
	if (now->tv_sec < time)
		return "in the future";
	diff = now->tv_sec - time;
	if (diff < 90) {
		snprintf(timebuf, timebuf_size, "%lu seconds ago", diff);
		return timebuf;
	}
	/* Turn it into minutes */
	diff = (diff + 30) / 60;
	if (diff < 90) {
		snprintf(timebuf, timebuf_size, "%lu minutes ago", diff);
		return timebuf;
	}
	/* Turn it into hours */
	diff = (diff + 30) / 60;
	if (diff < 36) {
		snprintf(timebuf, timebuf_size, "%lu hours ago", diff);
		return timebuf;
	}
	/* We deal with number of days from here on */
	diff = (diff + 12) / 24;
	if (diff < 14) {
		snprintf(timebuf, timebuf_size, "%lu days ago", diff);
		return timebuf;
	}
	/* Say weeks for the past 10 weeks or so */
	if (diff < 70) {
		snprintf(timebuf, timebuf_size, "%lu weeks ago", (diff + 3) / 7);
		return timebuf;
	}
	/* Say months for the past 12 months or so */
	if (diff < 360) {
		snprintf(timebuf, timebuf_size, "%lu months ago", (diff + 15) / 30);
		return timebuf;
	}
	/* Give years and months for 5 years or so */
	if (diff < 1825) {
		unsigned long years = diff / 365;
		unsigned long months = (diff % 365 + 15) / 30;
		int n;
		n = snprintf(timebuf, timebuf_size, "%lu year%s",
				years, (years > 1 ? "s" : ""));
		if (months)
			snprintf(timebuf + n, timebuf_size - n,
					", %lu month%s ago",
					months, (months > 1 ? "s" : ""));
		else
			snprintf(timebuf + n, timebuf_size - n, " ago");
		return timebuf;
	}
	/* Otherwise, just years. Centuries is probably overkill. */
	snprintf(timebuf, timebuf_size, "%lu years ago", (diff + 183) / 365);
	return timebuf;
}

const char *show_date(unsigned long time, int tz, enum date_mode mode)
{
	struct tm *tm;
	static char timebuf[200];

	if (mode == DATE_RAW) {
		snprintf(timebuf, sizeof(timebuf), "%lu %+05d", time, tz);
		return timebuf;
	}

	if (mode == DATE_RELATIVE) {
		struct timeval now;
		gettimeofday(&now, NULL);
<<<<<<< HEAD
		if (now.tv_sec < time)
			return "in the future";
		diff = now.tv_sec - time;
		if (diff < 90) {
			snprintf(timebuf, sizeof(timebuf), "%lu seconds ago", diff);
			return timebuf;
		}
		/* Turn it into minutes */
		diff = (diff + 30) / 60;
		if (diff < 90) {
			snprintf(timebuf, sizeof(timebuf), "%lu minutes ago", diff);
			return timebuf;
		}
		/* Turn it into hours */
		diff = (diff + 30) / 60;
		if (diff < 36) {
			snprintf(timebuf, sizeof(timebuf), "%lu hours ago", diff);
			return timebuf;
		}
		/* We deal with number of days from here on */
		diff = (diff + 12) / 24;
		if (diff < 14) {
			snprintf(timebuf, sizeof(timebuf), "%lu days ago", diff);
			return timebuf;
		}
		/* Say weeks for the past 10 weeks or so */
		if (diff < 70) {
			snprintf(timebuf, sizeof(timebuf), "%lu weeks ago", (diff + 3) / 7);
			return timebuf;
		}
		/* Say months for the past 12 months or so */
		if (diff < 360) {
			snprintf(timebuf, sizeof(timebuf), "%lu months ago", (diff + 15) / 30);
			return timebuf;
		}
		/* Give years and months for 5 years or so */
		if (diff < 1825) {
			unsigned long years = diff / 365;
			unsigned long months = (diff % 365 + 15) / 30;
			int n;
			n = snprintf(timebuf, sizeof(timebuf), "%lu year%s",
					years, (years > 1 ? "s" : ""));
			if (months)
				snprintf(timebuf + n, sizeof(timebuf) - n,
					", %lu month%s ago",
					months, (months > 1 ? "s" : ""));
			else
				snprintf(timebuf + n, sizeof(timebuf) - n,
					" ago");
			return timebuf;
		}
		/* Otherwise, just years. Centuries is probably overkill. */
		snprintf(timebuf, sizeof(timebuf), "%lu years ago", (diff + 183) / 365);
		return timebuf;
=======
		return show_date_relative(time, tz, &now,
					  timebuf, sizeof(timebuf));
>>>>>>> 931e8e27
	}

	if (mode == DATE_LOCAL)
		tz = local_tzoffset(time);

	tm = time_to_tm(time, tz);
	if (!tm)
		return NULL;
	if (mode == DATE_SHORT)
		sprintf(timebuf, "%04d-%02d-%02d", tm->tm_year + 1900,
				tm->tm_mon + 1, tm->tm_mday);
	else if (mode == DATE_ISO8601)
		sprintf(timebuf, "%04d-%02d-%02d %02d:%02d:%02d %+05d",
				tm->tm_year + 1900,
				tm->tm_mon + 1,
				tm->tm_mday,
				tm->tm_hour, tm->tm_min, tm->tm_sec,
				tz);
	else if (mode == DATE_RFC2822)
		sprintf(timebuf, "%.3s, %d %.3s %d %02d:%02d:%02d %+05d",
			weekday_names[tm->tm_wday], tm->tm_mday,
			month_names[tm->tm_mon], tm->tm_year + 1900,
			tm->tm_hour, tm->tm_min, tm->tm_sec, tz);
	else
		sprintf(timebuf, "%.3s %.3s %d %02d:%02d:%02d %d%c%+05d",
				weekday_names[tm->tm_wday],
				month_names[tm->tm_mon],
				tm->tm_mday,
				tm->tm_hour, tm->tm_min, tm->tm_sec,
				tm->tm_year + 1900,
				(mode == DATE_LOCAL) ? 0 : ' ',
				tz);
	return timebuf;
}

/*
 * Check these. And note how it doesn't do the summer-time conversion.
 *
 * In my world, it's always summer, and things are probably a bit off
 * in other ways too.
 */
static const struct {
	const char *name;
	int offset;
	int dst;
} timezone_names[] = {
	{ "IDLW", -12, 0, },	/* International Date Line West */
	{ "NT",   -11, 0, },	/* Nome */
	{ "CAT",  -10, 0, },	/* Central Alaska */
	{ "HST",  -10, 0, },	/* Hawaii Standard */
	{ "HDT",  -10, 1, },	/* Hawaii Daylight */
	{ "YST",   -9, 0, },	/* Yukon Standard */
	{ "YDT",   -9, 1, },	/* Yukon Daylight */
	{ "PST",   -8, 0, },	/* Pacific Standard */
	{ "PDT",   -8, 1, },	/* Pacific Daylight */
	{ "MST",   -7, 0, },	/* Mountain Standard */
	{ "MDT",   -7, 1, },	/* Mountain Daylight */
	{ "CST",   -6, 0, },	/* Central Standard */
	{ "CDT",   -6, 1, },	/* Central Daylight */
	{ "EST",   -5, 0, },	/* Eastern Standard */
	{ "EDT",   -5, 1, },	/* Eastern Daylight */
	{ "AST",   -3, 0, },	/* Atlantic Standard */
	{ "ADT",   -3, 1, },	/* Atlantic Daylight */
	{ "WAT",   -1, 0, },	/* West Africa */

	{ "GMT",    0, 0, },	/* Greenwich Mean */
	{ "UTC",    0, 0, },	/* Universal (Coordinated) */

	{ "WET",    0, 0, },	/* Western European */
	{ "BST",    0, 1, },	/* British Summer */
	{ "CET",   +1, 0, },	/* Central European */
	{ "MET",   +1, 0, },	/* Middle European */
	{ "MEWT",  +1, 0, },	/* Middle European Winter */
	{ "MEST",  +1, 1, },	/* Middle European Summer */
	{ "CEST",  +1, 1, },	/* Central European Summer */
	{ "MESZ",  +1, 1, },	/* Middle European Summer */
	{ "FWT",   +1, 0, },	/* French Winter */
	{ "FST",   +1, 1, },	/* French Summer */
	{ "EET",   +2, 0, },	/* Eastern Europe, USSR Zone 1 */
	{ "EEST",  +2, 1, },	/* Eastern European Daylight */
	{ "WAST",  +7, 0, },	/* West Australian Standard */
	{ "WADT",  +7, 1, },	/* West Australian Daylight */
	{ "CCT",   +8, 0, },	/* China Coast, USSR Zone 7 */
	{ "JST",   +9, 0, },	/* Japan Standard, USSR Zone 8 */
	{ "EAST", +10, 0, },	/* Eastern Australian Standard */
	{ "EADT", +10, 1, },	/* Eastern Australian Daylight */
	{ "GST",  +10, 0, },	/* Guam Standard, USSR Zone 9 */
	{ "NZT",  +12, 0, },	/* New Zealand */
	{ "NZST", +12, 0, },	/* New Zealand Standard */
	{ "NZDT", +12, 1, },	/* New Zealand Daylight */
	{ "IDLE", +12, 0, },	/* International Date Line East */
};

static int match_string(const char *date, const char *str)
{
	int i = 0;

	for (i = 0; *date; date++, str++, i++) {
		if (*date == *str)
			continue;
		if (toupper(*date) == toupper(*str))
			continue;
		if (!isalnum(*date))
			break;
		return 0;
	}
	return i;
}

static int skip_alpha(const char *date)
{
	int i = 0;
	do {
		i++;
	} while (isalpha(date[i]));
	return i;
}

/*
* Parse month, weekday, or timezone name
*/
static int match_alpha(const char *date, struct tm *tm, int *offset)
{
	int i;

	for (i = 0; i < 12; i++) {
		int match = match_string(date, month_names[i]);
		if (match >= 3) {
			tm->tm_mon = i;
			return match;
		}
	}

	for (i = 0; i < 7; i++) {
		int match = match_string(date, weekday_names[i]);
		if (match >= 3) {
			tm->tm_wday = i;
			return match;
		}
	}

	for (i = 0; i < ARRAY_SIZE(timezone_names); i++) {
		int match = match_string(date, timezone_names[i].name);
		if (match >= 3) {
			int off = timezone_names[i].offset;

			/* This is bogus, but we like summer */
			off += timezone_names[i].dst;

			/* Only use the tz name offset if we don't have anything better */
			if (*offset == -1)
				*offset = 60*off;

			return match;
		}
	}

	if (match_string(date, "PM") == 2) {
		tm->tm_hour = (tm->tm_hour % 12) + 12;
		return 2;
	}

	if (match_string(date, "AM") == 2) {
		tm->tm_hour = (tm->tm_hour % 12) + 0;
		return 2;
	}

	/* BAD CRAP */
	return skip_alpha(date);
}

static int is_date(int year, int month, int day, struct tm *now_tm, time_t now, struct tm *tm)
{
	if (month > 0 && month < 13 && day > 0 && day < 32) {
		struct tm check = *tm;
		struct tm *r = (now_tm ? &check : tm);
		time_t specified;

		r->tm_mon = month - 1;
		r->tm_mday = day;
		if (year == -1) {
			if (!now_tm)
				return 1;
			r->tm_year = now_tm->tm_year;
		}
		else if (year >= 1970 && year < 2100)
			r->tm_year = year - 1900;
		else if (year > 70 && year < 100)
			r->tm_year = year;
		else if (year < 38)
			r->tm_year = year + 100;
		else
			return 0;
		if (!now_tm)
			return 1;

		specified = tm_to_time_t(r);

		/* Be it commit time or author time, it does not make
		 * sense to specify timestamp way into the future.  Make
		 * sure it is not later than ten days from now...
		 */
		if (now + 10*24*3600 < specified)
			return 0;
		tm->tm_mon = r->tm_mon;
		tm->tm_mday = r->tm_mday;
		if (year != -1)
			tm->tm_year = r->tm_year;
		return 1;
	}
	return 0;
}

static int match_multi_number(unsigned long num, char c, const char *date, char *end, struct tm *tm)
{
	time_t now;
	struct tm now_tm;
	struct tm *refuse_future;
	long num2, num3;

	num2 = strtol(end+1, &end, 10);
	num3 = -1;
	if (*end == c && isdigit(end[1]))
		num3 = strtol(end+1, &end, 10);

	/* Time? Date? */
	switch (c) {
	case ':':
		if (num3 < 0)
			num3 = 0;
		if (num < 25 && num2 >= 0 && num2 < 60 && num3 >= 0 && num3 <= 60) {
			tm->tm_hour = num;
			tm->tm_min = num2;
			tm->tm_sec = num3;
			break;
		}
		return 0;

	case '-':
	case '/':
	case '.':
		now = time(NULL);
		refuse_future = NULL;
		if (gmtime_r(&now, &now_tm))
			refuse_future = &now_tm;

		if (num > 70) {
			/* yyyy-mm-dd? */
			if (is_date(num, num2, num3, refuse_future, now, tm))
				break;
			/* yyyy-dd-mm? */
			if (is_date(num, num3, num2, refuse_future, now, tm))
				break;
		}
		/* Our eastern European friends say dd.mm.yy[yy]
		 * is the norm there, so giving precedence to
		 * mm/dd/yy[yy] form only when separator is not '.'
		 */
		if (c != '.' &&
		    is_date(num3, num, num2, refuse_future, now, tm))
			break;
		/* European dd.mm.yy[yy] or funny US dd/mm/yy[yy] */
		if (is_date(num3, num2, num, refuse_future, now, tm))
			break;
		/* Funny European mm.dd.yy */
		if (c == '.' &&
		    is_date(num3, num, num2, refuse_future, now, tm))
			break;
		return 0;
	}
	return end - date;
}

/*
 * Have we filled in any part of the time/date yet?
 * We just do a binary 'and' to see if the sign bit
 * is set in all the values.
 */
static inline int nodate(struct tm *tm)
{
	return (tm->tm_year &
		tm->tm_mon &
		tm->tm_mday &
		tm->tm_hour &
		tm->tm_min &
		tm->tm_sec) < 0;
}

/*
 * We've seen a digit. Time? Year? Date?
 */
static int match_digit(const char *date, struct tm *tm, int *offset, int *tm_gmt)
{
	int n;
	char *end;
	unsigned long num;

	num = strtoul(date, &end, 10);

	/*
	 * Seconds since 1970? We trigger on that for any numbers with
	 * more than 8 digits. This is because we don't want to rule out
	 * numbers like 20070606 as a YYYYMMDD date.
	 */
	if (num >= 100000000 && nodate(tm)) {
		time_t time = num;
		if (gmtime_r(&time, tm)) {
			*tm_gmt = 1;
			return end - date;
		}
	}

	/*
	 * Check for special formats: num[-.:/]num[same]num
	 */
	switch (*end) {
	case ':':
	case '.':
	case '/':
	case '-':
		if (isdigit(end[1])) {
			int match = match_multi_number(num, *end, date, end, tm);
			if (match)
				return match;
		}
	}

	/*
	 * None of the special formats? Try to guess what
	 * the number meant. We use the number of digits
	 * to make a more educated guess..
	 */
	n = 0;
	do {
		n++;
	} while (isdigit(date[n]));

	/* Four-digit year or a timezone? */
	if (n == 4) {
		if (num <= 1400 && *offset == -1) {
			unsigned int minutes = num % 100;
			unsigned int hours = num / 100;
			*offset = hours*60 + minutes;
		} else if (num > 1900 && num < 2100)
			tm->tm_year = num - 1900;
		return n;
	}

	/*
	 * Ignore lots of numerals. We took care of 4-digit years above.
	 * Days or months must be one or two digits.
	 */
	if (n > 2)
		return n;

	/*
	 * NOTE! We will give precedence to day-of-month over month or
	 * year numbers in the 1-12 range. So 05 is always "mday 5",
	 * unless we already have a mday..
	 *
	 * IOW, 01 Apr 05 parses as "April 1st, 2005".
	 */
	if (num > 0 && num < 32 && tm->tm_mday < 0) {
		tm->tm_mday = num;
		return n;
	}

	/* Two-digit year? */
	if (n == 2 && tm->tm_year < 0) {
		if (num < 10 && tm->tm_mday >= 0) {
			tm->tm_year = num + 100;
			return n;
		}
		if (num >= 70) {
			tm->tm_year = num;
			return n;
		}
	}

	if (num > 0 && num < 13 && tm->tm_mon < 0)
		tm->tm_mon = num-1;

	return n;
}

static int match_tz(const char *date, int *offp)
{
	char *end;
	int offset = strtoul(date+1, &end, 10);
	int min, hour;
	int n = end - date - 1;

	min = offset % 100;
	hour = offset / 100;

	/*
	 * Don't accept any random crap.. At least 3 digits, and
	 * a valid minute. We might want to check that the minutes
	 * are divisible by 30 or something too.
	 */
	if (min < 60 && n > 2) {
		offset = hour*60+min;
		if (*date == '-')
			offset = -offset;

		*offp = offset;
	}
	return end - date;
}

static int date_string(unsigned long date, int offset, char *buf, int len)
{
	int sign = '+';

	if (offset < 0) {
		offset = -offset;
		sign = '-';
	}
	return snprintf(buf, len, "%lu %c%02d%02d", date, sign, offset / 60, offset % 60);
}

/* Gr. strptime is crap for this; it doesn't have a way to require RFC2822
   (i.e. English) day/month names, and it doesn't work correctly with %z. */
int parse_date(const char *date, char *result, int maxlen)
{
	struct tm tm;
	int offset, tm_gmt;
	time_t then;

	memset(&tm, 0, sizeof(tm));
	tm.tm_year = -1;
	tm.tm_mon = -1;
	tm.tm_mday = -1;
	tm.tm_isdst = -1;
	tm.tm_hour = -1;
	tm.tm_min = -1;
	tm.tm_sec = -1;
	offset = -1;
	tm_gmt = 0;

	for (;;) {
		int match = 0;
		unsigned char c = *date;

		/* Stop at end of string or newline */
		if (!c || c == '\n')
			break;

		if (isalpha(c))
			match = match_alpha(date, &tm, &offset);
		else if (isdigit(c))
			match = match_digit(date, &tm, &offset, &tm_gmt);
		else if ((c == '-' || c == '+') && isdigit(date[1]))
			match = match_tz(date, &offset);

		if (!match) {
			/* BAD CRAP */
			match = 1;
		}

		date += match;
	}

	/* mktime uses local timezone */
	then = tm_to_time_t(&tm);
	if (offset == -1)
		offset = (then - mktime(&tm)) / 60;

	if (then == -1)
		return -1;

	if (!tm_gmt)
		then -= offset * 60;
	return date_string(then, offset, result, maxlen);
}

enum date_mode parse_date_format(const char *format)
{
	if (!strcmp(format, "relative"))
		return DATE_RELATIVE;
	else if (!strcmp(format, "iso8601") ||
		 !strcmp(format, "iso"))
		return DATE_ISO8601;
	else if (!strcmp(format, "rfc2822") ||
		 !strcmp(format, "rfc"))
		return DATE_RFC2822;
	else if (!strcmp(format, "short"))
		return DATE_SHORT;
	else if (!strcmp(format, "local"))
		return DATE_LOCAL;
	else if (!strcmp(format, "default"))
		return DATE_NORMAL;
	else if (!strcmp(format, "raw"))
		return DATE_RAW;
	else
		die("unknown date format %s", format);
}

void datestamp(char *buf, int bufsize)
{
	time_t now;
	int offset;

	time(&now);

	offset = tm_to_time_t(localtime(&now)) - now;
	offset /= 60;

	date_string(now, offset, buf, bufsize);
}

/*
 * Relative time update (eg "2 days ago").  If we haven't set the time
 * yet, we need to set it from current time.
 */
static unsigned long update_tm(struct tm *tm, struct tm *now, unsigned long sec)
{
	time_t n;

	if (tm->tm_mday < 0)
		tm->tm_mday = now->tm_mday;
	if (tm->tm_mon < 0)
		tm->tm_mon = now->tm_mon;
	if (tm->tm_year < 0) {
		tm->tm_year = now->tm_year;
		if (tm->tm_mon > now->tm_mon)
			tm->tm_year--;
	}

	n = mktime(tm) - sec;
	localtime_r(&n, tm);
	return n;
}

static void date_yesterday(struct tm *tm, struct tm *now, int *num)
{
	update_tm(tm, now, 24*60*60);
}

static void date_time(struct tm *tm, struct tm *now, int hour)
{
	if (tm->tm_hour < hour)
		date_yesterday(tm, now, NULL);
	tm->tm_hour = hour;
	tm->tm_min = 0;
	tm->tm_sec = 0;
}

static void date_midnight(struct tm *tm, struct tm *now, int *num)
{
	date_time(tm, now, 0);
}

static void date_noon(struct tm *tm, struct tm *now, int *num)
{
	date_time(tm, now, 12);
}

static void date_tea(struct tm *tm, struct tm *now, int *num)
{
	date_time(tm, now, 17);
}

static void date_pm(struct tm *tm, struct tm *now, int *num)
{
	int hour, n = *num;
	*num = 0;

	hour = tm->tm_hour;
	if (n) {
		hour = n;
		tm->tm_min = 0;
		tm->tm_sec = 0;
	}
	tm->tm_hour = (hour % 12) + 12;
}

static void date_am(struct tm *tm, struct tm *now, int *num)
{
	int hour, n = *num;
	*num = 0;

	hour = tm->tm_hour;
	if (n) {
		hour = n;
		tm->tm_min = 0;
		tm->tm_sec = 0;
	}
	tm->tm_hour = (hour % 12);
}

static void date_never(struct tm *tm, struct tm *now, int *num)
{
	time_t n = 0;
	localtime_r(&n, tm);
}

static const struct special {
	const char *name;
	void (*fn)(struct tm *, struct tm *, int *);
} special[] = {
	{ "yesterday", date_yesterday },
	{ "noon", date_noon },
	{ "midnight", date_midnight },
	{ "tea", date_tea },
	{ "PM", date_pm },
	{ "AM", date_am },
	{ "never", date_never },
	{ NULL }
};

static const char *number_name[] = {
	"zero", "one", "two", "three", "four",
	"five", "six", "seven", "eight", "nine", "ten",
};

static const struct typelen {
	const char *type;
	int length;
} typelen[] = {
	{ "seconds", 1 },
	{ "minutes", 60 },
	{ "hours", 60*60 },
	{ "days", 24*60*60 },
	{ "weeks", 7*24*60*60 },
	{ NULL }
};

static const char *approxidate_alpha(const char *date, struct tm *tm, struct tm *now, int *num)
{
	const struct typelen *tl;
	const struct special *s;
	const char *end = date;
	int i;

	while (isalpha(*++end));
		;

	for (i = 0; i < 12; i++) {
		int match = match_string(date, month_names[i]);
		if (match >= 3) {
			tm->tm_mon = i;
			return end;
		}
	}

	for (s = special; s->name; s++) {
		int len = strlen(s->name);
		if (match_string(date, s->name) == len) {
			s->fn(tm, now, num);
			return end;
		}
	}

	if (!*num) {
		for (i = 1; i < 11; i++) {
			int len = strlen(number_name[i]);
			if (match_string(date, number_name[i]) == len) {
				*num = i;
				return end;
			}
		}
		if (match_string(date, "last") == 4)
			*num = 1;
		return end;
	}

	tl = typelen;
	while (tl->type) {
		int len = strlen(tl->type);
		if (match_string(date, tl->type) >= len-1) {
			update_tm(tm, now, tl->length * *num);
			*num = 0;
			return end;
		}
		tl++;
	}

	for (i = 0; i < 7; i++) {
		int match = match_string(date, weekday_names[i]);
		if (match >= 3) {
			int diff, n = *num -1;
			*num = 0;

			diff = tm->tm_wday - i;
			if (diff <= 0)
				n++;
			diff += 7*n;

			update_tm(tm, now, diff * 24 * 60 * 60);
			return end;
		}
	}

	if (match_string(date, "months") >= 5) {
		int n;
		update_tm(tm, now, 0); /* fill in date fields if needed */
		n = tm->tm_mon - *num;
		*num = 0;
		while (n < 0) {
			n += 12;
			tm->tm_year--;
		}
		tm->tm_mon = n;
		return end;
	}

	if (match_string(date, "years") >= 4) {
		update_tm(tm, now, 0); /* fill in date fields if needed */
		tm->tm_year -= *num;
		*num = 0;
		return end;
	}

	return end;
}

static const char *approxidate_digit(const char *date, struct tm *tm, int *num)
{
	char *end;
	unsigned long number = strtoul(date, &end, 10);

	switch (*end) {
	case ':':
	case '.':
	case '/':
	case '-':
		if (isdigit(end[1])) {
			int match = match_multi_number(number, *end, date, end, tm);
			if (match)
				return date + match;
		}
	}

	/* Accept zero-padding only for small numbers ("Dec 02", never "Dec 0002") */
	if (date[0] != '0' || end - date <= 2)
		*num = number;
	return end;
}

/*
 * Do we have a pending number at the end, or when
 * we see a new one? Let's assume it's a month day,
 * as in "Dec 6, 1992"
 */
static void pending_number(struct tm *tm, int *num)
{
	int number = *num;

	if (number) {
		*num = 0;
		if (tm->tm_mday < 0 && number < 32)
			tm->tm_mday = number;
		else if (tm->tm_mon < 0 && number < 13)
			tm->tm_mon = number-1;
		else if (tm->tm_year < 0) {
			if (number > 1969 && number < 2100)
				tm->tm_year = number - 1900;
			else if (number > 69 && number < 100)
				tm->tm_year = number;
			else if (number < 38)
				tm->tm_year = 100 + number;
			/* We screw up for number = 00 ? */
		}
	}
}

static unsigned long approxidate_str(const char *date, const struct timeval *tv)
{
	int number = 0;
	struct tm tm, now;
	time_t time_sec;

	time_sec = tv->tv_sec;
	localtime_r(&time_sec, &tm);
	now = tm;

	tm.tm_year = -1;
	tm.tm_mon = -1;
	tm.tm_mday = -1;

	for (;;) {
		unsigned char c = *date;
		if (!c)
			break;
		date++;
		if (isdigit(c)) {
			pending_number(&tm, &number);
			date = approxidate_digit(date-1, &tm, &number);
			continue;
		}
		if (isalpha(c))
			date = approxidate_alpha(date-1, &tm, &now, &number);
	}
	pending_number(&tm, &number);
	return update_tm(&tm, &now, 0);
}

unsigned long approxidate_relative(const char *date, const struct timeval *tv)
{
	char buffer[50];

	if (parse_date(date, buffer, sizeof(buffer)) > 0)
		return strtoul(buffer, NULL, 0);

	return approxidate_str(date, tv);
}

unsigned long approxidate(const char *date)
{
	struct timeval tv;
	char buffer[50];

	if (parse_date(date, buffer, sizeof(buffer)) > 0)
		return strtoul(buffer, NULL, 0);

	gettimeofday(&tv, NULL);
	return approxidate_str(date, &tv);
}<|MERGE_RESOLUTION|>--- conflicted
+++ resolved
@@ -160,65 +160,8 @@
 	if (mode == DATE_RELATIVE) {
 		struct timeval now;
 		gettimeofday(&now, NULL);
-<<<<<<< HEAD
-		if (now.tv_sec < time)
-			return "in the future";
-		diff = now.tv_sec - time;
-		if (diff < 90) {
-			snprintf(timebuf, sizeof(timebuf), "%lu seconds ago", diff);
-			return timebuf;
-		}
-		/* Turn it into minutes */
-		diff = (diff + 30) / 60;
-		if (diff < 90) {
-			snprintf(timebuf, sizeof(timebuf), "%lu minutes ago", diff);
-			return timebuf;
-		}
-		/* Turn it into hours */
-		diff = (diff + 30) / 60;
-		if (diff < 36) {
-			snprintf(timebuf, sizeof(timebuf), "%lu hours ago", diff);
-			return timebuf;
-		}
-		/* We deal with number of days from here on */
-		diff = (diff + 12) / 24;
-		if (diff < 14) {
-			snprintf(timebuf, sizeof(timebuf), "%lu days ago", diff);
-			return timebuf;
-		}
-		/* Say weeks for the past 10 weeks or so */
-		if (diff < 70) {
-			snprintf(timebuf, sizeof(timebuf), "%lu weeks ago", (diff + 3) / 7);
-			return timebuf;
-		}
-		/* Say months for the past 12 months or so */
-		if (diff < 360) {
-			snprintf(timebuf, sizeof(timebuf), "%lu months ago", (diff + 15) / 30);
-			return timebuf;
-		}
-		/* Give years and months for 5 years or so */
-		if (diff < 1825) {
-			unsigned long years = diff / 365;
-			unsigned long months = (diff % 365 + 15) / 30;
-			int n;
-			n = snprintf(timebuf, sizeof(timebuf), "%lu year%s",
-					years, (years > 1 ? "s" : ""));
-			if (months)
-				snprintf(timebuf + n, sizeof(timebuf) - n,
-					", %lu month%s ago",
-					months, (months > 1 ? "s" : ""));
-			else
-				snprintf(timebuf + n, sizeof(timebuf) - n,
-					" ago");
-			return timebuf;
-		}
-		/* Otherwise, just years. Centuries is probably overkill. */
-		snprintf(timebuf, sizeof(timebuf), "%lu years ago", (diff + 183) / 365);
-		return timebuf;
-=======
 		return show_date_relative(time, tz, &now,
 					  timebuf, sizeof(timebuf));
->>>>>>> 931e8e27
 	}
 
 	if (mode == DATE_LOCAL)
